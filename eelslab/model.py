# -*- coding: utf-8 -*-
# Copyright © 2007 Francisco Javier de la Peña
#
# This file is part of EELSLab.
#
# EELSLab is free software; you can redistribute it and/or modify
# it under the terms of the GNU General Public License as published by
# the Free Software Foundation; either version 2 of the License, or
# (at your option) any later version.
#
# EELSLab is distributed in the hope that it will be useful,
# but WITHOUT ANY WARRANTY; without even the implied warranty of
# MERCHANTABILITY or FITNESS FOR A PARTICULAR PURPOSE.  See the
# GNU General Public License for more details.
#
# You should have received a copy of the GNU General Public License
# along with EELSLab; if not, write to the Free Software
# Foundation, Inc., 51 Franklin St, Fifth Floor, Boston, MA  02110-1301
# USA

import copy
import os
import tempfile

import numpy as np

from eelslab.components.edge import Edge
from eelslab.components.power_law import PowerLaw
from eelslab.interactive_ns import interactive_ns
from eelslab.defaults_parser import defaults
from eelslab.utils import two_area_powerlaw_estimation
from eelslab.estimators import Estimators
from eelslab.optimizers import Optimizers
from eelslab.model_controls import Controls
from eelslab import messages
import eelslab.drawing.spectrum
from eelslab.drawing.utils import on_window_close
from eelslab import progressbar

class Model(list, Optimizers, Estimators, Controls):
    """Build a fit a model
    
    Parameters
    ----------
    spectrum : an Spectrum (or any Spectrum subclass) instance
    auto_background : boolean
        If True, and if spectrum is an EELS instance adds automatically a powerlaw to the model and estimate the 
        parameters by the two-area method.
    auto_add_edges : boolean
        If True, and if spectrum is an EELS instance, it will automatically add the ionization edges as 
        defined in the Spectrum instance.
    """
    
    __firstimetouch = True

    def __init__(self, spectrum, auto_background = True, auto_add_edges = True):
        from eelslab.signals.eels import EELSSignal
        self.auto_update_plot = False
        self.spectrum = spectrum
        self.axes_manager = self.spectrum.axes_manager
        self.axis = self.axes_manager._slicing_axes[0]
        self.axes_manager.connect(self.charge)
         
        # Create some containers for the information generated by the fit             
        self.least_squares_fit_output = np.zeros(
        self.axes_manager.navigation_shape).tolist()
        self.free_parameters_boundaries = None
        self.model_cube = np.zeros(self.spectrum.data.shape, 
                                   dtype = 'float')
        self.model_cube[:] = np.nan

        if isinstance(self.spectrum, EELSSignal) and auto_background is True:
            bg = PowerLaw()
            interactive_ns['bg'] = bg
            self.append(bg)
        self.convolved = False
#        if self.ll is not None:
#            self.convolved = True
#            if self.experiments.convolution_axis is None:
#                self.experiments.set_convolution_axis()
#        else:
#            self.convolved = False
        
        self.channel_switches=np.array([True] * len(self.axis.axis))
        if isinstance(self.spectrum, EELSSignal) and self.spectrum.edges and \
        auto_add_edges is True:
            self.extend(self.spectrum.edges)
        
    # Extend the list methods to call the _touch when the model is modified
    def append(self, object):
        list.append(self,object)
        try:
            self._touch()
        except:
            self.remove(object)
            messages.warning('The object was not added to the model because ' 
            'an error ocurred.\nCheck that the object was a valid component')
    
    def insert(self, object):
        list.insert(self,object)
        try:
            self._touch()
        except:
            self.remove(object)
            messages.warning('The object was not added to the model because ' 
            'an error ocurred.\nCheck that the object was a valid component')
   
    def extend(self, iterable):
        list.extend(self,iterable)
        try:
            self._touch()
        except:
            messages.warning('The objects were not added to the model because ' 
            'an error ocurred.\nCheck that the objects were valid components')
            for object in iterable:
                self.remove(object, touch = False)
        self._touch()
                
    def __delitem__(self, object):
        list.__delitem__(self,object)
        self._touch()
    
    def remove(self, object, touch = True):
        list.remove(self,object)
        if touch is True:
            self._touch() 

    def _touch(self):
        """Run model setup tasks
        
        This function must be called everytime that we add or remove components
        from the model.
        It creates the bookmarks self.edges and sef.__background_components and 
        configures the edges by setting the dispersion attribute and setting 
        the fine structure.
        """
        self.edges = []
        self.__background_components = []
        for component in self:
            if isinstance(component,Edge):
                component.dispersion = self.spectrum.energyscale
                component.setfslist()
                if component.edge_position() < \
                self.axis.axis[self.channel_switches][0]:
                    component.isbackground = True
                if component.isbackground is not True:
                    self.edges.append(component)
                else :
                    component.fs_state = False
                    component.fslist.free = False
                    component.backgroundtype = "edge"
                    self.__background_components.append(component)

            elif isinstance(component,PowerLaw) or component.isbackground is True:
                self.__background_components.append(component)
            component.create_arrays(self.axes_manager.navigation_shape)

        if not self.edges:
            messages.warning("The model contains no edges")
        else:
            self.edges.sort(key = Edge.edge_position)
            self.resolve_fine_structure()
        if len(self.__background_components) > 1 :
            self.__backgroundtype = "mix"
        elif not self.__background_components:
            messages.warning("No background model has been defined")
        else :
            self.__backgroundtype = \
            self.__background_components[0].__repr__()
            if self.__firstimetouch and self.edges:
                self.two_area_background_estimation()
                self.__firstimetouch = False
        self.connect_parameters2update_plot()
                
    def connect_parameters2update_plot(self):   
        for component in self:
            for parameter in component.parameters:
                if self.spectrum._plot is not None:
                    for line in self.spectrum._plot.spectrum_plot.left_ax_lines:
                        parameter.connect(line.update)
                    parameter.connection_active = False
    
    def disconnect_parameters2update_plot(self):
        for component in self:
            for parameter in component.parameters:
                if self.spectrum._plot is not None:
                    for line in self.spectrum._plot.spectrum_plot.left_ax_lines:
                        parameter.disconnect(line.update)
                    parameter.connection_active = False
                            
    def set_auto_update_plot(self, tof):
        for component in self:
            for parameter in component.parameters:
                parameter.connection_active = tof
        self.auto_update_plot = tof
                    
<<<<<<< HEAD
    def generate_cube(self):
        """Generate a SI with the current model
        
        The SI is stored in self.model_cube
        """
        for iy in xrange(self.model_cube.shape[2]):
            for ix in xrange(self.model_cube.shape[1]):
                print "x = %i\ty = %i" % (ix, iy)
                self.coordinates.ix = ix
                self.coordinates.iy = iy
                self.model_cube[self.channel_switches, self.coordinates.ix, self.coordinates.iy] = \
                self.__call__(
                non_convolved = not self.convolved, onlyactive = True)
                self.model_cube[self.channel_switches == False,:,:] = np.nan
=======
#    def generate_cube(self):
#        """Generate a SI with the current model
#        
#        The SI is stored in self.model_cube
#        """
#        for iy in range(self.model_cube.shape[2]):
#            for ix in range(self.model_cube.shape[1]):
#                print "x = %i\ty = %i" % (ix, iy)
#                self.coordinates.ix = ix
#                self.coordinates.iy = iy
#                self.model_cube[self.channel_switches, self.coordinates.ix, self.coordinates.iy] = \
#                self.__call__(
#                non_convolved = not self.convolved, onlyactive = True)
#                self.model_cube[self.channel_switches == False,:,:] = np.nan
>>>>>>> 1a3b3800

    def resolve_fine_structure(self,preedge_safe_window_width = 
        defaults.preedge_safe_window_width, i1 = 0):
        """Adjust the fine structure of all edges to avoid overlapping
        
        This function is called automatically everytime the position of an edge
        changes
        
        Parameters
        ----------
        preedge_safe_window_width : float
            minimum distance between the fine structure of an ionization edge 
            and that of the following one.
        """

        while (self.edges[i1].fs_state is False or  
        self.edges[i1].active is False) and i1 < len(self.edges)-1 :
            i1+=1
        if i1 < len(self.edges)-1 :
            i2=i1+1
            while (self.edges[i2].fs_state is False or 
            self.edges[i2].active is False) and \
            i2 < len(self.edges)-1:
                i2+=1
            if self.edges[i2].fs_state is True:
                distance_between_edges = self.edges[i2].edge_position() - \
                self.edges[i1].edge_position()
                if self.edges[i1].fs_emax > distance_between_edges - \
                preedge_safe_window_width :
                    if (distance_between_edges - 
                    preedge_safe_window_width) <= \
                    defaults.min_distance_between_edges_for_fine_structure:
                        print " Automatically desactivating the fine \
                        structure of edge number",i2+1,"to avoid conflicts\
                         with edge number",i1+1
                        self.edges[i2].fs_state = False
                        self.edges[i2].fslist.free = False
                        self.resolve_fine_structure(i1 = i2)
                    else:
                        new_fs_emax = distance_between_edges - \
                        preedge_safe_window_width
                        print "Automatically changing the fine structure \
                        width of edge",i1+1,"from", \
                        self.edges[i1].fs_emax, "eV to", new_fs_emax, \
                        "eV to avoid conflicts with edge number", i2+1
                        self.edges[i1].fs_emax = new_fs_emax
                        self.resolve_fine_structure(i1 = i2)
                else:
                    self.resolve_fine_structure(i1 = i2)
        else:
            return

    def _set_p0(self):
        p0 = None
        for component in self:
            component.refresh_free_parameters()
            if component.active:
                for param in component.free_parameters:
                    if p0 is not None:
                        p0 = (p0 + [param.value,] 
                        if not isinstance(param.value, list) 
                        else p0 + param.value)
                    else:
                        p0 = ([param.value,] 
                        if not isinstance(param.value, list) 
                        else param.value)
        self.p0 = tuple(p0)
    
    def set_boundaries(self):
        """Generate the boundary list.
        
        Necessary before fitting with a boundary awared optimizer
        """
        self.free_parameters_boundaries = []
        for component in self:
            component.refresh_free_parameters()
            if component.active:
                for param in component.free_parameters:
                    if param._number_of_elements == 1:
                        self.free_parameters_boundaries.append((
                        param._bounds))
                    else:
                        self.free_parameters_boundaries.extend((
                        param._bounds))

    def set(self):
        """ Store the parameters of the current coordinates into the 
        parameters array.
        
        If the parameters array has not being defined yet it creates it filling 
        it with the current parameters."""
        for component in self:
            component.store_current_parameters_in_map(
            tuple(self.axes_manager._indexes))

    def charge(self, only_fixed = False):
        """Charge the parameters for the current spectrum from the parameters 
        array
        
        Parameters
        ----------
        only_fixed : bool
            If True, only the fixed parameters will be charged.
        """
        switch_aap = (False != self.auto_update_plot)
        if switch_aap is True:
            self.set_auto_update_plot(False)
        for component in self:
            component.charge_value_from_map(
            tuple(self.axes_manager._indexes), only_fixed = 
            only_fixed)
        if switch_aap is True:
            self.set_auto_update_plot(True)
            for line in self.spectrum._plot.spectrum_plot.left_ax_lines:
                line.update()

    def _charge_p0(self, p_std = None):
        """Charge the free data for the current coordinates (x,y) from the
        p0 array.
        
        Parameters
        ----------
        p_std : array
            array containing the corresponding standard deviation
        """
        comp_p_std = None
        counter = 0
        for component in self: # Cut the parameters list
            if component.active is True:
                if p_std is not None:
                    comp_p_std = p_std[counter: counter + component.nfree_param]
                component.charge(
                self.p0[counter: counter + component.nfree_param], 
                comp_p_std, onlyfree = True)
                counter += component.nfree_param

    # Defines the functions for the fitting process -------------------------
    def model2plot(self, axes_manager, out_of_region2nans = True):
        old_axes_manager = None
        if axes_manager is not self.axes_manager:
            old_axes_manager = self.axes_manager
            self.axes_manager = axes_manager
            self.charge()
        s = self.__call__(non_convolved=False, onlyactive=True)
        if old_axes_manager is not None:
            self.axes_manager = old_axes_manager
            self.charge()
        if out_of_region2nans is True:
            ns = np.zeros((self.axis.axis.shape))
            ns[:] = np.nan
            ns[self.channel_switches] = s
            s = ns
        return s
    
    def __call__(self, non_convolved=False, onlyactive=False) :
        """Returns the corresponding model for the current coordinates
        
        Parameters
        ----------
        non_convolved : bool
            If True it will return the deconvolved model
        only_active : bool
            If True, only the active components will be used to build the model.
            
        cursor: 1 or 2
        
        Returns
        -------
        numpy array
        """
            
        if self.convolved is False or non_convolved is True:
            axis = self.axis.axis[self.channel_switches]
            sum_ = np.zeros(len(axis))
            if onlyactive is True:
                for component in self: # Cut the parameters list
                    if component.active:
                        np.add(sum_, component.function(axis),
                        sum_)
                return sum_
            else:
                for component in self: # Cut the parameters list
                    np.add(sum_, component.function(axis),
                     sum_)
                return sum_

        else: # convolved
            counter = 0
            sum_convolved = np.zeros(len(self.experiments.convolution_axis))
            sum_ = np.zeros(len(self.axis.axis))
            for component in self: # Cut the parameters list
                if onlyactive :
                    if component.active:
                        if component.convolved:
                            np.add(sum_convolved,
                            component.function(
                            self.experiments.convolution_axis), sum_convolved)
                        else:
                            np.add(sum_,
                            component.function(self.axis.axis), sum_)
                        counter+=component.nfree_param
                else :
                    if component.convolved:
                        np.add(sum_convolved,
                        component.function(self.experiments.convolution_axis),
                        sum_convolved)
                    else:
                        np.add(sum_, component.function(self.axis.axis),
                        sum_)
                    counter+=component.nfree_param
            to_return = sum_ + np.convolve(
                self.ll(self.axes_manager), 
                sum_convolved, mode="valid")
            to_return = to_return[self.channel_switches]
            return to_return


    def set_energy_region(self, E1 = None, E2 = None):
        """Use only the selected area in the fitting routine.
        
        Parameters
        ----------
        E1 : None or float
        E2 : None or float
        
        Notes
        -----
        To use the full energy range call the function without arguments.
        """
        if E1 is not None :
            if E1 > self.axis.axis[0]:
                start_index = self.axis.value2index(E1)
            else :
                start_index = None
        else :
            start_index = None
        if E2 is not None :
            if E2 < self.axis.axis[-1]:
                stop_index = self.axis.value2index(E2)
            else :
                stop_index = None
        else:
            stop_index = None
        self.backup_channel_switches = copy.copy(self.channel_switches)
        self.channel_switches[:] = False
        self.channel_switches[start_index:stop_index] = True

    def remove_data_range(self,E1 = None,E2= None):
        """Do not use the data in the selected range in the fitting rountine
        
        Parameters
        ----------
        E1 : None or float
        E2 : None or float
        
        Notes
        -----
        To use the full energy range call the function without arguments.
        """
        if E1 is not None :
            start_index = self.axis.value2index(E1)
        else :
            start_index = None
        if E2 is not None :
            stop_index = self.axis.value2index(E2)
        else:
            stop_index = None
        self.channel_switches[start_index:stop_index] = False

    def _model_function(self,param):

        if self.convolved is True:
            counter = 0
            sum_convolved = np.zeros(len(self.experiments.convolution_axis))
            sum = np.zeros(len(self.axis.axis))
            for component in self: # Cut the parameters list
                if component.active is True:
                    if component.convolved is True:
                        np.add(sum_convolved, component(param[\
                        counter:counter+component.nfree_param],
                        self.experiments.convolution_axis), sum_convolved)
                    else:
                        np.add(sum, component(param[counter:counter + \
                        component.nfree_param], self.axis.axis), sum)
                    counter+=component.nfree_param

            return (sum + np.convolve(self.ll(self.axes_manager), 
                                      sum_convolved,mode="valid"))[
                                      self.channel_switches]

        else:
            axis = self.axis.axis[self.channel_switches]
            counter = 0
            first = True
            for component in self: # Cut the parameters list
                if component.active is True:
                    if first is True:
                        sum = component(param[counter:counter + \
                        component.nfree_param],axis)
                        first = False
                    else:
                        sum += component(param[counter:counter + \
                        component.nfree_param], axis)
                    counter += component.nfree_param
            return sum

    def _jacobian(self,param, y, weights = None):
        if self.convolved is True:
            counter = 0
            grad = np.zeros(len(self.axis.axis))
            for component in self: # Cut the parameters list
                if component.active:
                    component.charge(param[counter:counter + \
                    component.nfree_param] , onlyfree = True)
                    if component.convolved:
                        for parameter in component.free_parameters :
                            par_grad = np.convolve(
                            parameter.grad(self.experiments.convolution_axis), 
                            self.ll(self.axes_manager), 
                            mode="valid")
                            if parameter._twins:
                                for parameter in parameter._twins:
                                    np.add(par_grad, np.convolve(
                                    parameter.grad(
                                    self.experiments.convolution_axis), 
                                    self.ll(self.axes_manager), 
                                    mode="valid"), par_grad)
                            grad = np.vstack((grad, par_grad))
                        counter += component.nfree_param
                    else:
                        for parameter in component.free_parameters :
                            par_grad = parameter.grad(self.axis.axis)
                            if parameter._twins:
                                for parameter in parameter._twins:
                                    np.add(par_grad, parameter.grad(
                                    self.axis.axis), par_grad)
                            grad = np.vstack((grad, par_grad))
                        counter += component.nfree_param
            if weights is None:
                return grad[1:, self.channel_switches]
            else:
                return grad[1:, self.channel_switches] * weights
        else:
            axis = self.axis.axis[self.channel_switches]
            counter = 0
            grad = axis
            for component in self: # Cut the parameters list
                if component.active:
                    component.charge(param[counter:counter + \
                    component.nfree_param] , onlyfree = True)
                    for parameter in component.free_parameters :
                        par_grad = parameter.grad(axis)
                        if parameter._twins:
                            for parameter in parameter._twins:
                                np.add(par_grad, parameter.grad(
                                axis), par_grad)
                        grad = np.vstack((grad, par_grad))
                    counter += component.nfree_param
            if weights is None:
                return grad[1:,:]
            else:
                return grad[1:,:] * weights
        
    def _function4odr(self,param,x):
        return self._model_function(param)
    
    def _jacobian4odr(self,param,x):
        return self._jacobian(param, x)

    def smart_fit(self, background_fit_E1 = None, **kwards):
        """ Fits everything in a cascade style."""

        # Fit background
        self.fit_background(background_fit_E1, **kwards)

        # Fit the edges
        for i in xrange(0,len(self.edges)) :
            self.fit_edge(i,background_fit_E1, **kwards)
                
    def fit_background(self,startenergy = None, kind = 'single', **kwards):
        """Fit an EELS spectrum ionization edge by ionization edge from left 
        to right to optimize convergence.
        
        Parameters
        ----------
        startenergy : float
        kind : {'single', 
        """
        ea = self.axis.axis[self.channel_switches]

        print "Fitting the", self.__backgroundtype, "background"
        edges = copy.copy(self.edges)
        edge = edges.pop(0)
        if startenergy is None:
            startenergy = ea[0]
        i = 0
        while edge.edge_position() < startenergy or edge.active is False:
            i+=1
            edge = edges.pop(0)
        self.set_energy_region(startenergy,edge.edge_position() - \
        defaults.preedge_safe_window_width)
        active_edges = []
        for edge in self.edges[i:]:
            if edge.active:
                active_edges.append(edge)
        self.disable_edges(active_edges)
        if kind == 'single':
            self.fit(**kwards)
        if kind == 'multi':
            self.multifit(**kwards)
        self.channel_switches = copy.copy(self.backup_channel_switches)
        self.enable_edges(active_edges)
        
    def two_area_background_estimation(self, E1 = None, 
    E2 = None):
        """
        Estimates the parameters of a power law background with the two
        area method.
        """
        ea = self.axis.axis[self.channel_switches]
        if E1 is None or E1 < ea[0]:
            E1 = ea[0]
        else:
            E1 = E1
        if E2 is None:
            if self.edges:
                i = 0
                while self.edges[i].edge_position() < E1 or \
                self.edges[i].active is False:
                    i += 1
                E2 = self.edges[i].edge_position() - \
                defaults.preedge_safe_window_width
            else:
                E2 = ea[-1]
        else:
            E2 = E2           
        print \
        "Estimating the parameters of the background by the two area method"
        print "E1 = %s\t E2 = %s" % (E1, E2)

        try:
            estimation = two_area_powerlaw_estimation(self.spectrum, E1, E2)
            bg = self.__background_components[0]
            bg.A.already_set_map = np.ones(
                (self.spectrum.xdimension,self.spectrum.ydimension))
            bg.r.already_set_map = np.ones(
                (self.spectrum.xdimension, self.spectrum.ydimension))
            bg.r.map = estimation['r']
            bg.A.map = estimation['A']
            bg.charge_value_from_map(self.coordinates.ix,self.coordinates.iy)
        except ValueError:
            messages.warning(
            "The power law background parameters could not be estimated\n"
            "Try choosing an energy range for the estimation")

    def fit_edge(self, edgenumber, startenergy = None, **kwards):
        backup_channel_switches = self.channel_switches.copy()
        ea = self.axis.axis[self.channel_switches]
        if startenergy is None:
            startenergy = ea[0]
        preedge_safe_window_width = defaults.preedge_safe_window_width
        # Declare variables
        edge = self.edges[edgenumber]
        if edge.intensity.twin is not None or edge.active is False or \
        edge.edge_position() < startenergy or edge.edge_position() > ea[-1]:
            return 1
        print "Fitting edge ", edge.name 
        last_index = len(self.edges) - 1
        i = 1
        twins = []
        print "Last edge index", last_index
        while edgenumber + i <= last_index and (
        self.edges[edgenumber+i].intensity.twin is not None or 
        self.edges[edgenumber+i].active is False):
            if self.edges[edgenumber+i].intensity.twin is not None:
                twins.append(self.edges[edgenumber+i])
            i+=1
        print "twins", twins
        print "next_edge_index", edgenumber + i
        if  (edgenumber + i) > last_index:
            nextedgeenergy = ea[-1]
        else:
            nextedgeenergy = self.edges[edgenumber+i].edge_position() - \
            preedge_safe_window_width

        # Backup the fsstate
        to_activate_fs = []
        for edge_ in [edge,] + twins:
            if edge_.fs_state is True and edge_.fslist.free is True:
                to_activate_fs.append(edge_)
        self.disable_fine_structure(to_activate_fs)
        
        # Smart Fitting

        print("Fitting region: %s-%s" % (startenergy,nextedgeenergy))

        # Without fine structure to determine delta
        edges_to_activate = []
        for edge_ in self.edges[edgenumber+1:]:
            if edge_.active is True and edge_.edge_position() >= nextedgeenergy:
                edge_.active = False
                edges_to_activate.append(edge_)
        print "edges_to_activate", edges_to_activate
        print "Fine structure to fit", to_activate_fs
        
        self.set_energy_region(startenergy, nextedgeenergy)
        if edge.freedelta is True:
            print "Fit without fine structure, delta free"
            edge.delta.free = True
            self.fit(**kwards)
            edge.delta.free = False
            print "delta = ", edge.delta.value
            self._touch()
        elif edge.intensity.free is True:
            print "Fit without fine structure"
            self.enable_fine_structure(to_activate_fs)
            self.remove_fine_structure_data(to_activate_fs)
            self.disable_fine_structure(to_activate_fs)
            self.fit(**kwards)

        if len(to_activate_fs) > 0:
            self.set_energy_region(startenergy, nextedgeenergy)
            self.enable_fine_structure(to_activate_fs)
            print "Fit with fine structure"
            self.fit(**kwards)
            
        self.enable_edges(edges_to_activate)
        # Recover the channel_switches. Remove it or make it smarter.
        self.channel_switches = backup_channel_switches

    def multifit(self, background_fit_E1 = None, mask = None, kind = "normal", 
                 fitter = "leastsq", charge_only_fixed = False, grad = False, 
                 autosave = False, autosave_every = 10, **kwargs):
        if autosave is not False:
            fd, autosave_fn = tempfile.mkstemp(prefix = 'eelslab_autosave-', 
            dir = '.', suffix = '.par')
            os.close(fd)
            autosave_fn = autosave_fn[:-4]
            messages.information(
            "Autosaving each %s pixels to %s.npz" % (autosave_every, autosave_fn))
            messages.information(
            "When multifit finishes its job the file will be deleted")
        if mask is not None and \
        (mask.shape != tuple(self.axes_manager.navigation_shape)):
           messages.warning_exit(
           "The mask must be an array with the same espatial dimensions as the" 
           "navigation shape, %s" % self.axes_manager.navigation_shape)
        masked_elements = 0 if mask is None else mask.sum()
        pbar = progressbar.progressbar(
        maxval = (np.cumprod(self.axes_manager.navigation_shape)[-1] - 
        masked_elements))
        i = 0
        for index in np.ndindex(tuple(self.axes_manager.navigation_shape)):
            if mask is None or not mask[index]:
                self.axes_manager.set_not_slicing_indexes(index)
                self.charge(only_fixed = charge_only_fixed)
                if kind  == "smart" :
                    self.smart_fit(background_fit_E1 = None,
                     fitter = fitter, **kwargs)
                elif kind == "normal" :
                    self.fit(fitter = fitter, grad = grad, **kwargs)
                i += 1
                pbar.update(i)
            if autosave is True and i % autosave_every  == 0:
                self.save_parameters2file(autosave_fn)
        pbar.finish()
        if autosave is True:
            messages.information(
            'Deleting the temporary file %s pixels' % (autosave_fn + 'par'))
            os.remove(autosave_fn + '.par')

    def generate_chisq(self, degrees_of_freedom = 'auto') :
        if self.spectrum.variance is None:
            self.spectrum.estimate_variance()
        variance = self.spectrum.variance[self.channel_switches]
        differences = (self.model_cube - self.spectrum.data)[self.channel_switches]
        self.chisq = np.sum(differences**2 / variance, 0)
        if degrees_of_freedom == 'auto':
            self.red_chisq = self.chisq / \
            (np.sum(np.ones(self.spectrum.energydimension)[self.channel_switches]) \
            - len(self.p0) -1)
            print "Degrees of freedom set to auto"
            print "DoF = ", len(self.p0)
        elif type(degrees_of_freedom) is int :
            self.red_chisq = self.chisq / \
            (np.sum(np.ones(self.spectrum.energydimension)[self.channel_switches]) \
            - degrees_of_freedom -1)
        else:
            print "degrees_of_freedom must be on interger type."
            print "The red_chisq could not been calculated"
            
    def save_parameters2file(self,filename):
        """Save the parameters array in binary format"""
        kwds = {}
        i = 0
        for component in self:
            cname = component.name.lower().replace(' ', '_')
            for param in component.parameters:
                pname = param.name.lower().replace(' ', '_')
                kwds['%s_%s.%s' % (i, cname, pname)] = param.map
            i += 1
        np.savez(filename, **kwds)

    def load_parameters_from_file(self,filename):
        """Loads the parameters array from  a binary file written with the
        'save_parameters2file' function"""
        
        f = np.load(filename)
        i = 0
        for component in self: # Cut the parameters list
            cname = component.name.lower().replace(' ', '_')
            for param in component.parameters:
                pname = param.name.lower().replace(' ', '_')
                param.map = f['%s_%s.%s' % (i, cname, pname)]
            i += 1
                
        self.charge()
    
    def quantify(self):
        elements = {}
        for edge in self.edges:
            if edge.active and edge.intensity.twin is None:
                element = edge._Edge__element
                subshell = edge._Edge__subshell
                if element not in elements:
                    elements[element] = {}
                elements[element][subshell] = edge.intensity.value
        # Print absolute quantification
        print
        print "Absolute quantification:"
        print "Elem.\tAreal density (atoms/nm**2)"
        for element in elements:
            if len(elements[element]) == 1:
                for subshell in elements[element]:
                    print "%s\t%f" % (element, elements[element][subshell])
            else:
                for subshell in elements[element]:
                    print "%s_%s\t%f" % (element, subshell, 
                    elements[element][subshell])
       
    def plot(self, auto_update_plot = True):
        """Plots the current spectrum to the screen and a map with a cursor to 
        explore the SI.
        """
        
        # If new coordinates are assigned
        self.spectrum.plot()
        _plot = self.spectrum._plot
        l1 = _plot.spectrum_plot.left_ax_lines[0]
        color = l1.line.get_color()
        l1.line_properties_helper(color, 'scatter')
        l1.set_properties()
        
        l2 = eelslab.drawing.spectrum.SpectrumLine()
        l2.data_function = self.model2plot
        l2.line_properties_helper('blue', 'line')        
        # Add the line to the figure
          
        _plot.spectrum_plot.add_line(l2)
        l2.plot()
        self.connect_parameters2update_plot()
        on_window_close(_plot.spectrum_plot.figure, 
                                      self.disconnect_parameters2update_plot)
        self.set_auto_update_plot(True)
        # TODO Set autoupdate to False on close<|MERGE_RESOLUTION|>--- conflicted
+++ resolved
@@ -194,22 +194,6 @@
                 parameter.connection_active = tof
         self.auto_update_plot = tof
                     
-<<<<<<< HEAD
-    def generate_cube(self):
-        """Generate a SI with the current model
-        
-        The SI is stored in self.model_cube
-        """
-        for iy in xrange(self.model_cube.shape[2]):
-            for ix in xrange(self.model_cube.shape[1]):
-                print "x = %i\ty = %i" % (ix, iy)
-                self.coordinates.ix = ix
-                self.coordinates.iy = iy
-                self.model_cube[self.channel_switches, self.coordinates.ix, self.coordinates.iy] = \
-                self.__call__(
-                non_convolved = not self.convolved, onlyactive = True)
-                self.model_cube[self.channel_switches == False,:,:] = np.nan
-=======
 #    def generate_cube(self):
 #        """Generate a SI with the current model
 #        
@@ -224,7 +208,6 @@
 #                self.__call__(
 #                non_convolved = not self.convolved, onlyactive = True)
 #                self.model_cube[self.channel_switches == False,:,:] = np.nan
->>>>>>> 1a3b3800
 
     def resolve_fine_structure(self,preedge_safe_window_width = 
         defaults.preedge_safe_window_width, i1 = 0):
