[hyperspy]
Depends:
    python-numpy,
    python-scipy,
    python-matplotlib (>= 1.2),
    ipython (>= 2.0),
    python-traits,
    python-traitsui,
    python-nose,
    ipython-qtconsole,
    ipython-notebook,
    python-h5py,
    python-sklearn,
    python-h5py
<<<<<<< HEAD
    python-requests
=======
    python-sympy
>>>>>>> 86353842
Reccommends:
    python-statsmodels,
Suggests:
    nautilus-open-terminal,
    python-mdp 
XS-Python-Version: >=2.7<|MERGE_RESOLUTION|>--- conflicted
+++ resolved
@@ -12,11 +12,8 @@
     python-h5py,
     python-sklearn,
     python-h5py
-<<<<<<< HEAD
     python-requests
-=======
     python-sympy
->>>>>>> 86353842
 Reccommends:
     python-statsmodels,
 Suggests:
