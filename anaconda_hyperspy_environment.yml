name: hyperspy
dependencies:
- python=3.5
- dill
- h5py
- ipython
- ipyparallel
- jupyter
- matplotlib
- nose
- numpy
- qt
- scikit-image
- scikit-learn
- scipy
- setuptools
- statsmodels
- sympy
- natsort
- ncurses
- requests
- pango
- pip:
  - dask
  - hyperspy
  - traits
  - traitsui
<<<<<<< HEAD
  - tqdm
=======
  - ipywidgets
>>>>>>> 67f96bea
<|MERGE_RESOLUTION|>--- conflicted
+++ resolved
@@ -25,8 +25,5 @@
   - hyperspy
   - traits
   - traitsui
-<<<<<<< HEAD
   - tqdm
-=======
-  - ipywidgets
->>>>>>> 67f96bea
+  - ipywidgets