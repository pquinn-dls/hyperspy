--- conflicted
+++ resolved
@@ -489,7 +489,6 @@
                                 mask=None,
                                 on_loadings=False,
                                 reverse_component_criterion='factors',
-                                compute=False,
                                 **kwargs):
         """Blind source separation (BSS) on the result on the
         decomposition.
@@ -532,20 +531,9 @@
         on_loadings : bool
             If True, perform the BSS on the loadings of a previous
             decomposition. If False, performs it on the factors.
-<<<<<<< HEAD
         reverse_component_criterion : str
             One of {'factors', 'loadings'}. Use either the factor or the 
             loading to determine if the component needs to be reversed.
-        compute: bool
-           If the decomposition results are lazy, compute the BSS components
-           so that they are not lazy.
-           Default is False.
-=======
-        reverse_component_criterion : str {'factors', 'loadings'}
-            Use either the `factor` or the `loading` to determine if the 
-            component needs to be reversed.
-
->>>>>>> 340573f7
         **kwargs : extra key word arguments
             Any keyword arguments are passed to the BSS algorithm.
 
