# -*- coding: utf-8 -*-
# Copyright 2007-2016 The HyperSpy developers
#
# This file is part of  HyperSpy.
#
#  HyperSpy is free software: you can redistribute it and/or modify
# it under the terms of the GNU General Public License as published by
# the Free Software Foundation, either version 3 of the License, or
# (at your option) any later version.
#
#  HyperSpy is distributed in the hope that it will be useful,
# but WITHOUT ANY WARRANTY; without even the implied warranty of
# MERCHANTABILITY or FITNESS FOR A PARTICULAR PURPOSE.  See the
# GNU General Public License for more details.
#
# You should have received a copy of the GNU General Public License
# along with  HyperSpy.  If not, see <http://www.gnu.org/licenses/>.

import numbers
import logging

import numpy as np
import dask.array as da
import traits.api as t
from scipy import constants

from hyperspy._signals.signal1d import (Signal1D, LazySignal1D)
from hyperspy.misc.elements import elements as elements_db
import hyperspy.axes
from hyperspy.decorators import only_interactive
from hyperspy.gui.eels import TEMParametersUI
from hyperspy.defaults_parser import preferences
import hyperspy.gui.messages as messagesui
from hyperspy.external.progressbar import progressbar
from hyperspy.components1d import PowerLaw
from hyperspy.misc.utils import isiterable, closest_power_of_two, underline
from hyperspy.misc.utils import without_nans
from hyperspy.misc.array_tools import _linear_bin

_logger = logging.getLogger(__name__)


class EELSSpectrum_mixin:

    _signal_type = "EELS"
    _alias_signal_types = ["TEM EELS"]

    def __init__(self, *args, **kwargs):
        super().__init__(*args, **kwargs)
        # Attributes defaults
        self.subshells = set()
        self.elements = set()
        self.edges = list()
        if hasattr(self.metadata, 'Sample') and \
                hasattr(self.metadata.Sample, 'elements'):
            self.add_elements(self.metadata.Sample.elements)
        self.metadata.Signal.binned = True

    def add_elements(self, elements, include_pre_edges=False):
        """Declare the elemental composition of the sample.

        The ionisation edges of the elements present in the current
        energy range will be added automatically.

        Parameters
        ----------
        elements : tuple of strings
            The symbol of the elements. Note this input must always be
            in the form of a tuple. Meaning: add_elements(('C',)) will
            work, while add_elements(('C')) will NOT work.
        include_pre_edges : bool
            If True, the ionization edges with an onset below the lower
            energy limit of the SI will be incluided

        Examples
        --------

        >>> s = hs.signals.EELSSpectrum(np.arange(1024))
        >>> s.add_elements(('C', 'O'))

        Raises
        ------
        ValueError

        """
        if not isiterable(elements) or isinstance(elements, str):
            raise ValueError(
                "Input must be in the form of a tuple. For example, "
                "if `s` is the variable containing this EELS spectrum:\n "
                ">>> s.add_elements(('C',))\n"
                "See the docstring for more information.")

        for element in elements:
            if isinstance(element, bytes):
                element = element.decode()
            if element in elements_db:
                self.elements.add(element)
            else:
                raise ValueError(
                    "%s is not a valid symbol of a chemical element"
                    % element)
        if not hasattr(self.metadata, 'Sample'):
            self.metadata.add_node('Sample')
        self.metadata.Sample.elements = list(self.elements)
        if self.elements:
            self.generate_subshells(include_pre_edges)

    def generate_subshells(self, include_pre_edges=False):
        """Calculate the subshells for the current energy range for the
        elements present in self.elements

        Parameters
        ----------
        include_pre_edges : bool
            If True, the ionization edges with an onset below the lower
            energy limit of the SI will be incluided

        """
        Eaxis = self.axes_manager.signal_axes[0].axis
        if not include_pre_edges:
            start_energy = Eaxis[0]
        else:
            start_energy = 0.
        end_energy = Eaxis[-1]
        for element in self.elements:
            e_shells = list()
            for shell in elements_db[element][
                    'Atomic_properties']['Binding_energies']:
                if shell[-1] != 'a':
                    energy = (elements_db[element]['Atomic_properties']
                              ['Binding_energies'][shell]['onset_energy (eV)'])
                    if start_energy <= energy <= end_energy:
                        subshell = '%s_%s' % (element, shell)
                        if subshell not in self.subshells:
                            self.subshells.add(
                                '%s_%s' % (element, shell))
                            e_shells.append(subshell)

    def estimate_zero_loss_peak_centre(self, mask=None):
        """Estimate the posision of the zero-loss peak.

        This function provides just a coarse estimation of the position
        of the zero-loss peak centre by computing the position of the maximum
        of the spectra. For subpixel accuracy use `estimate_shift1D`.

        Parameters
        ----------
        mask : Signal1D of bool data type.
            It must have signal_dimension = 0 and navigation_shape equal to the
            current signal. Where mask is True the shift is not computed
            and set to nan.

        Returns
        -------
        zlpc : Signal1D subclass
            The estimated position of the maximum of the ZLP peak.

        Notes
        -----
        This function only works when the zero-loss peak is the most
        intense feature in the spectrum. If it is not in most cases
        the spectrum can be cropped to meet this criterium.
        Alternatively use `estimate_shift1D`.

        See Also
        --------
        estimate_shift1D, align_zero_loss_peak

        """
        self._check_signal_dimension_equals_one()
        self._check_navigation_mask(mask)
        zlpc = self.valuemax(-1)
        if mask is not None:
            if zlpc._lazy:
                zlpc.data = da.where(mask.data, np.nan, zlpc.data)
            else:
                zlpc.data[mask.data] = np.nan
        zlpc.set_signal_type("")
        title = self.metadata.General.title
        zlpc.metadata.General.title = "ZLP(%s)" % title
        return zlpc

    def align_zero_loss_peak(
            self,
            calibrate=True,
            also_align=[],
            print_stats=True,
            subpixel=True,
            mask=None,
            signal_range=None,
            show_progressbar=None,
            **kwargs):
        """Align the zero-loss peak.

        This function first aligns the spectra using the result of
        `estimate_zero_loss_peak_centre` and afterward, if subpixel is True,
        proceeds to align with subpixel accuracy using `align1D`. The offset
        is automatically correct if `calibrate` is True.

        Parameters
        ----------
        calibrate : bool
            If True, set the offset of the spectral axis so that the
            zero-loss peak is at position zero.
        also_align : list of signals
            A list containing other spectra of identical dimensions to
            align using the shifts applied to the current spectrum.
            If `calibrate` is True, the calibration is also applied to
            the spectra in the list.
        print_stats : bool
            If True, print summary statistics of the ZLP maximum before
            the aligment.
        subpixel : bool
            If True, perform the alignment with subpixel accuracy
            using cross-correlation.
        mask : Signal1D of bool data type.
            It must have signal_dimension = 0 and navigation_shape equal to the
            current signal. Where mask is True the shift is not computed
            and set to nan.
        signal_range : tuple of integers, tuple of floats. Optional
            Will only search for the ZLP within the signal_range. If given
            in integers, the range will be in index values. If given floats,
            the range will be in spectrum values. Useful if there are features
            in the spectrum which are more intense than the ZLP.
            Default is searching in the whole signal.
        show_progressbar : None or bool
            If True, display a progress bar. If None the default is set in
            `preferences`.

        Examples
        --------
        >>> s_ll = hs.signals.EELSSpectrum(np.zeros(1000))
        >>> s_ll.data[100] = 100
        >>> s_ll.align_zero_loss_peak()

        Aligning both the lowloss signal and another signal
        >>> s = hs.signals.EELSSpectrum(np.range(1000))
        >>> s_ll.align_zero_loss_peak(also_align=[s])

        Aligning within a narrow range of the lowloss signal
        >>> s_ll.align_zero_loss_peak(signal_range=(-10.,10.))


        See Also
        --------
        estimate_zero_loss_peak_centre, align1D, estimate_shift1D.

        Notes
        -----
        Any extra keyword arguments are passed to `align1D`. For
        more information read its docstring.

        """
        def substract_from_offset(value, signals):
            if isinstance(value, da.Array):
                value = value.compute()
            for signal in signals:
                signal.axes_manager[-1].offset -= value

        def estimate_zero_loss_peak_centre(s, mask, signal_range):
            if signal_range:
                zlpc = s.isig[signal_range[0]:signal_range[1]].\
                    estimate_zero_loss_peak_centre(mask=mask)
            else:
                zlpc = s.estimate_zero_loss_peak_centre(mask=mask)
            return zlpc

        zlpc = estimate_zero_loss_peak_centre(self, mask, signal_range)
        mean_ = without_nans(zlpc.data).mean()
        if print_stats is True:
            print()
            print(underline("Initial ZLP position statistics"))
            zlpc.print_summary_statistics()

        for signal in also_align + [self]:
            signal.shift1D(-
                           zlpc.data +
                           mean_, show_progressbar=show_progressbar)

        if calibrate is True:
            zlpc = estimate_zero_loss_peak_centre(self, mask, signal_range)
            substract_from_offset(without_nans(zlpc.data).mean(),
                                  also_align + [self])

        if subpixel is False:
            return
        left, right = -3., 3.
        if calibrate is False:
            mean_ = without_nans(estimate_zero_loss_peak_centre(
                self, mask, signal_range).data).mean()
            left += mean_
            right += mean_

        left = (left if left > self.axes_manager[-1].axis[0]
                else self.axes_manager[-1].axis[0])
        right = (right if right < self.axes_manager[-1].axis[-1]
                 else self.axes_manager[-1].axis[-1])
        if self.axes_manager.navigation_size > 1:
            self.align1D(
                left,
                right,
                also_align=also_align,
                show_progressbar=show_progressbar,
                **kwargs)
        zlpc = self.estimate_zero_loss_peak_centre(mask=mask)
        if calibrate is True:
            substract_from_offset(without_nans(zlpc.data).mean(),
                                  also_align + [self])

    def estimate_elastic_scattering_intensity(
            self, threshold, show_progressbar=None):
        """Rough estimation of the elastic scattering intensity by
        truncation of a EELS low-loss spectrum.

        Parameters
        ----------
        threshold : {Signal1D, float, int}
            Truncation energy to estimate the intensity of the elastic
            scattering. The threshold can be provided as a signal of the same
            dimension as the input spectrum navigation space containing the
            threshold value in the energy units. Alternatively a constant
            threshold can be specified in energy/index units by passing
            float/int.
        show_progressbar : None or bool
            If True, display a progress bar. If None the default is set in
            `preferences`.


        Returns
        -------
        I0: Signal1D
            The elastic scattering intensity.

        See Also
        --------
        estimate_elastic_scattering_threshold

        """
        # TODO: Write units tests
        self._check_signal_dimension_equals_one()

        if show_progressbar is None:
            show_progressbar = preferences.General.show_progressbar

        if isinstance(threshold, numbers.Number):
            I0 = self.isig[:threshold].integrate1D(-1)
        else:
            ax = self.axes_manager.signal_axes[0]
            # I0 = self._get_navigation_signal()
            # I0.axes_manager.set_signal_dimension(0)
            threshold.axes_manager.set_signal_dimension(0)
            binned = self.metadata.Signal.binned

            def estimating_function(data, threshold=None):
                if np.isnan(threshold):
                    return np.nan
                else:
                    # the object is just an array, so have to reimplement
                    # integrate1D. However can make certain assumptions, for
                    # example 1D signal and pretty much always binned. Should
                    # probably at some point be joint
                    ind = ax.value2index(threshold)
                    data = data[:ind]
                    if binned:
                        return data.sum()
                    else:
                        from scipy.integrate import simps
                        axis = ax.axis[:ind]
                        return simps(y=data, x=axis)

            I0 = self.map(estimating_function, threshold=threshold,
                          ragged=False, show_progressbar=show_progressbar,
                          inplace=False)
        I0.metadata.General.title = (
            self.metadata.General.title + ' elastic intensity')
        I0.set_signal_type("")
        if self.tmp_parameters.has_item('filename'):
            I0.tmp_parameters.filename = (
                self.tmp_parameters.filename +
                '_elastic_intensity')
            I0.tmp_parameters.folder = self.tmp_parameters.folder
            I0.tmp_parameters.extension = \
                self.tmp_parameters.extension
        return I0

    def estimate_elastic_scattering_threshold(self,
                                              window=10.,
                                              tol=None,
                                              window_length=5,
                                              polynomial_order=3,
                                              start=1.):
        """Calculate the first inflexion point of the spectrum derivative
        within a window.

        This method assumes that the zero-loss peak is located at position zero
        in all the spectra. Currently it looks for an inflexion point, that can
        be a local maximum or minimum. Therefore, to estimate the elastic
        scattering threshold `start` + `window` must be less than the first
        maximum for all spectra (often the bulk plasmon maximum). If there is
        more than one inflexion point in energy the window it selects the
        smoother one what, often, but not always, is a good choice in this
        case.

        Parameters
        ----------
        window : {None, float}
            If None, the search for the local inflexion point is performed
            using the full energy range. A positive float will restrict
            the search to the (0,window] energy window, where window is given
            in the axis units. If no inflexion point is found in this
            spectral range the window value is returned instead.
        tol : {None, float}
            The threshold tolerance for the derivative. If "auto" it is
            automatically calculated as the minimum value that guarantees
            finding an inflexion point in all the spectra in given energy
            range.
        window_length : int
            If non zero performs order three Savitzky-Golay smoothing
            to the data to avoid falling in local minima caused by
            the noise. It must be an odd interger.
        polynomial_order : int
            Savitzky-Golay filter polynomial order.
        start : float
            Position from the zero-loss peak centre from where to start
            looking for the inflexion point.


        Returns
        -------

        threshold : Signal1D
            A Signal1D of the same dimension as the input spectrum
            navigation space containing the estimated threshold. Where the
            threshold couldn't be estimated the value is set to nan.

        See Also
        --------

        estimate_elastic_scattering_intensity,align_zero_loss_peak,
        find_peaks1D_ohaver, fourier_ratio_deconvolution.

        Notes
        -----

        The main purpose of this method is to be used as input for
        `estimate_elastic_scattering_intensity`. Indeed, for currently
        achievable energy resolutions, there is not such a thing as a elastic
        scattering threshold. Therefore, please be aware of the limitations of
        this method when using it.

        """
        self._check_signal_dimension_equals_one()
        # Create threshold with the same shape as the navigation dims.
        threshold = self._get_navigation_signal().transpose(signal_axes=0)

        # Progress Bar
        axis = self.axes_manager.signal_axes[0]
        min_index, max_index = axis.value_range_to_indices(start,
                                                           start + window)
        if max_index < min_index + 10:
            raise ValueError("Please select a bigger window")
        s = self.isig[min_index:max_index].deepcopy()
        if window_length:
            s.smooth_savitzky_golay(polynomial_order=polynomial_order,
                                    window_length=window_length,
                                    differential_order=1)
        else:
            s = s.diff(-1)
        if tol is None:
            tol = np.max(np.abs(s.data).min(axis.index_in_array))
        saxis = s.axes_manager[-1]
        inflexion = (np.abs(s.data) <= tol).argmax(saxis.index_in_array)
        threshold.data[:] = saxis.index2value(inflexion)
        if isinstance(inflexion, np.ndarray):
            threshold.data[inflexion == 0] = np.nan
        else:  # Single spectrum
            if inflexion == 0:
                threshold.data[:] = np.nan
        del s
        if np.isnan(threshold.data).any():
            _logger.warning(
                "No inflexion point could be found in some positions "
                "that have been marked with nans.")
        # Create spectrum image, stop and return value
        threshold.metadata.General.title = (
            self.metadata.General.title +
            ' elastic scattering threshold')
        if self.tmp_parameters.has_item('filename'):
            threshold.tmp_parameters.filename = (
                self.tmp_parameters.filename +
                '_elastic_scattering_threshold')
            threshold.tmp_parameters.folder = self.tmp_parameters.folder
            threshold.tmp_parameters.extension = \
                self.tmp_parameters.extension
        threshold.set_signal_type("")
        return threshold

    def estimate_thickness(self,
                           threshold,
                           zlp=None,):
        """Estimates the thickness (relative to the mean free path)
        of a sample using the log-ratio method.

        The current EELS spectrum must be a low-loss spectrum containing
        the zero-loss peak. The hyperspectrum must be well calibrated
        and aligned.

        Parameters
        ----------
        threshold : {Signal1D, float, int}
            Truncation energy to estimate the intensity of the
            elastic scattering. The threshold can be provided as a signal of
            the same dimension as the input spectrum navigation space
            containing the threshold value in the energy units. Alternatively a
            constant threshold can be specified in energy/index units by
            passing float/int.
        zlp : {None, EELSSpectrum}
            If not None the zero-loss peak intensity is calculated from the ZLP
            spectrum supplied by integration using Simpson's rule. If None
            estimates the zero-loss peak intensity using
            `estimate_elastic_scattering_intensity` by truncation.

        Returns
        -------
        s : Signal1D
            The thickness relative to the MFP. It returns a Signal1D,
            Signal2D or a BaseSignal, depending on the current navigation
            dimensions.

        Notes
        -----
        For details see: Egerton, R. Electron Energy-Loss
        Spectroscopy in the Electron Microscope. Springer-Verlag, 2011.

        """
        # TODO: Write units tests
        self._check_signal_dimension_equals_one()
        axis = self.axes_manager.signal_axes[0]
        total_intensity = self.integrate1D(axis.index_in_array).data
        if zlp is not None:
            I0 = zlp.integrate1D(axis.index_in_array).data
        else:
            I0 = self.estimate_elastic_scattering_intensity(
                threshold=threshold,).data
        if self._lazy:
            t_over_lambda = da.log(total_intensity / I0)
        else:
            t_over_lambda = np.log(total_intensity / I0)
        s = self._get_navigation_signal(data=t_over_lambda)
        s.metadata.General.title = (self.metadata.General.title +
                                    ' $\\frac{t}{\\lambda}$')
        if self.tmp_parameters.has_item('filename'):
            s.tmp_parameters.filename = (
                self.tmp_parameters.filename +
                '_relative_thickness')
            s.tmp_parameters.folder = self.tmp_parameters.folder
            s.tmp_parameters.extension = \
                self.tmp_parameters.extension
        s.axes_manager.set_signal_dimension(0)
        s.set_signal_type("")
        return s

    def fourier_log_deconvolution(self,
                                  zlp,
                                  add_zlp=False,
                                  crop=False):
        """Performs fourier-log deconvolution.

        Parameters
        ----------
        zlp : EELSSpectrum
            The corresponding zero-loss peak.

        add_zlp : bool
            If True, adds the ZLP to the deconvolved spectrum
        crop : bool
            If True crop the spectrum to leave out the channels that
            have been modified to decay smoothly to zero at the sides
            of the spectrum.

        Returns
        -------
        An EELSSpectrum containing the current data deconvolved.

        Notes
        -----
        For details see: Egerton, R. Electron Energy-Loss
        Spectroscopy in the Electron Microscope. Springer-Verlag, 2011.

        """
        self._check_signal_dimension_equals_one()
        s = self.deepcopy()
        zlp_size = zlp.axes_manager.signal_axes[0].size
        self_size = self.axes_manager.signal_axes[0].size
        tapped_channels = s.hanning_taper()
        # Conservative new size to solve the wrap-around problem
        size = zlp_size + self_size - 1
        # Increase to the closest power of two to enhance the FFT
        # performance
        size = closest_power_of_two(size)

        axis = self.axes_manager.signal_axes[0]
        if self._lazy or zlp._lazy:

            z = da.fft.rfft(zlp.data, n=size, axis=axis.index_in_array)
            j = da.fft.rfft(s.data, n=size, axis=axis.index_in_array)
            j1 = z * da.log(j / z).map_blocks(np.nan_to_num)
            sdata = da.fft.irfft(j1, axis=axis.index_in_array)
        else:
            z = np.fft.rfft(zlp.data, n=size, axis=axis.index_in_array)
            j = np.fft.rfft(s.data, n=size, axis=axis.index_in_array)
            j1 = z * np.nan_to_num(np.log(j / z))
            sdata = np.fft.irfft(j1, axis=axis.index_in_array)

        s.data = sdata[s.axes_manager._get_data_slice(
            [(axis.index_in_array, slice(None, self_size)), ])]
        if add_zlp is True:
            if self_size >= zlp_size:
                if self._lazy:
                    _slices_before = s.axes_manager._get_data_slice(
                        [(axis.index_in_array, slice(None, zlp_size)), ])
                    _slices_after = s.axes_manager._get_data_slice(
                        [(axis.index_in_array, slice(zlp_size, None)), ])
                    s.data = da.stack((s.data[_slices_before] + zlp.data,
                                       s.data[_slices_after]),
                                      axis=axis.index_in_array)
                else:
                    s.data[s.axes_manager._get_data_slice(
                        [(axis.index_in_array, slice(None, zlp_size)), ])
                    ] += zlp.data
            else:
                s.data += zlp.data[s.axes_manager._get_data_slice(
                    [(axis.index_in_array, slice(None, self_size)), ])]

        s.metadata.General.title = (s.metadata.General.title +
                                    ' after Fourier-log deconvolution')
        if s.tmp_parameters.has_item('filename'):
            s.tmp_parameters.filename = (
                self.tmp_parameters.filename +
                '_after_fourier_log_deconvolution')
        if crop is True:
            s.crop(axis.index_in_axes_manager,
                   None, int(-tapped_channels))
        return s

    def fourier_ratio_deconvolution(self, ll,
                                    fwhm=None,
                                    threshold=None,
                                    extrapolate_lowloss=True,
                                    extrapolate_coreloss=True):
        """Performs Fourier-ratio deconvolution.

        The core-loss should have the background removed. To reduce
         the noise amplication the result is convolved with a
        Gaussian function.

        Parameters
        ----------
        ll: EELSSpectrum
            The corresponding low-loss (ll) EELSSpectrum.

        fwhm : float or None
            Full-width half-maximum of the Gaussian function by which
            the result of the deconvolution is convolved. It can be
            used to select the final SNR and spectral resolution. If
            None, the FWHM of the zero-loss peak of the low-loss is
            estimated and used.
        threshold : {None, float}
            Truncation energy to estimate the intensity of the
            elastic scattering. If None the threshold is taken as the
             first minimum after the ZLP centre.
        extrapolate_lowloss, extrapolate_coreloss : bool
            If True the signals are extrapolated using a power law,

        Notes
        -----
        For details see: Egerton, R. Electron Energy-Loss
        Spectroscopy in the Electron Microscope. Springer-Verlag, 2011.

        """
        self._check_signal_dimension_equals_one()
        orig_cl_size = self.axes_manager.signal_axes[0].size

        if threshold is None:
            threshold = ll.estimate_elastic_scattering_threshold()

        if extrapolate_coreloss is True:
            cl = self.power_law_extrapolation(
                window_size=20,
                extrapolation_size=100)
        else:
            cl = self.deepcopy()

        if extrapolate_lowloss is True:
            ll = ll.power_law_extrapolation(
                window_size=100,
                extrapolation_size=100)
        else:
            ll = ll.deepcopy()

        ll.hanning_taper()
        cl.hanning_taper()
        if self._lazy or ll._lazy:
            rfft = da.fft.rfft
            irfft = da.fft.irfft
        else:
            rfft = np.fft.rfft
            irfft = np.fft.irfft

        ll_size = ll.axes_manager.signal_axes[0].size
        cl_size = self.axes_manager.signal_axes[0].size
        # Conservative new size to solve the wrap-around problem
        size = ll_size + cl_size - 1
        # Increase to the closest multiple of two to enhance the FFT
        # performance
        size = int(2 ** np.ceil(np.log2(size)))

        axis = ll.axes_manager.signal_axes[0]
        if fwhm is None:
            fwhm = float(ll.get_current_signal().estimate_peak_width()())
            _logger.info("FWHM = %1.2f" % fwhm)

        I0 = ll.estimate_elastic_scattering_intensity(threshold=threshold)
        I0 = I0.data
        if ll.axes_manager.navigation_size > 0:
            I0_shape = list(I0.shape)
            I0_shape.insert(axis.index_in_array, 1)
            I0 = I0.reshape(I0_shape)

        from hyperspy.components1d import Gaussian
        g = Gaussian()
        g.sigma.value = fwhm / 2.3548
        g.A.value = 1
        g.centre.value = 0
        zl = g.function(
            np.linspace(axis.offset,
                        axis.offset + axis.scale * (size - 1),
                        size))
        z = np.fft.rfft(zl)
        jk = rfft(cl.data, n=size, axis=axis.index_in_array)
        jl = rfft(ll.data, n=size, axis=axis.index_in_array)
        zshape = [1, ] * len(cl.data.shape)
        zshape[axis.index_in_array] = jk.shape[axis.index_in_array]
        cl.data = irfft(z.reshape(zshape) * jk / jl,
                        axis=axis.index_in_array)
        cl.data *= I0
        cl.crop(-1, None, int(orig_cl_size))
        cl.metadata.General.title = (self.metadata.General.title +
                                     ' after Fourier-ratio deconvolution')
        if cl.tmp_parameters.has_item('filename'):
            cl.tmp_parameters.filename = (
                self.tmp_parameters.filename +
                'after_fourier_ratio_deconvolution')
        return cl

    def richardson_lucy_deconvolution(self, psf, iterations=15, mask=None,
                                      show_progressbar=None,
                                      parallel=None):
        """1D Richardson-Lucy Poissonian deconvolution of
        the spectrum by the given kernel.

        Parameters
        ----------
        iterations: int
            Number of iterations of the deconvolution. Note that
            increasing the value will increase the noise amplification.
        psf: EELSSpectrum
            It must have the same signal dimension as the current
            spectrum and a spatial dimension of 0 or the same as the
            current spectrum.
        show_progressbar : None or bool
            If True, display a progress bar. If None the default is set in
            `preferences`.
        parallel : {None,bool,int}
            if True, the deconvolution will be performed in a threaded (parallel)
            manner.

        Notes:
        -----
        For details on the algorithm see Gloter, A., A. Douiri,
        M. Tence, and C. Colliex. “Improving Energy Resolution of
        EELS Spectra: An Alternative to the Monochromator Solution.”
        Ultramicroscopy 96, no. 3–4 (September 2003): 385–400.

        """
        if show_progressbar is None:
            show_progressbar = preferences.General.show_progressbar
        self._check_signal_dimension_equals_one()
        psf_size = psf.axes_manager.signal_axes[0].size
        kernel = psf()
        imax = kernel.argmax()
        maxval = self.axes_manager.navigation_size
        show_progressbar = show_progressbar and (maxval > 0)

        def deconv_function(signal, kernel=None,
                            iterations=15, psf_size=None):
            imax = kernel.argmax()
            result = np.array(signal).copy()
            mimax = psf_size - 1 - imax
            for _ in range(iterations):
                first = np.convolve(kernel, result)[imax: imax + psf_size]
                result *= np.convolve(kernel[::-1], signal /
                                      first)[mimax:mimax + psf_size]
            return result
        ds = self.map(deconv_function, kernel=psf, iterations=iterations,
                      psf_size=psf_size, show_progressbar=show_progressbar,
                      parallel=parallel, ragged=False, inplace=False)

        ds.metadata.General.title += (
            ' after Richardson-Lucy deconvolution %i iterations' %
            iterations)
        if ds.tmp_parameters.has_item('filename'):
            ds.tmp_parameters.filename += (
                '_after_R-L_deconvolution_%iiter' % iterations)
        return ds

    def _are_microscope_parameters_missing(self):
        """Check if the EELS parameters necessary to calculate the GOS
        are defined in metadata. If not, in interactive mode
        raises an UI item to fill the values"""
        must_exist = (
            'Acquisition_instrument.TEM.convergence_angle',
            'Acquisition_instrument.TEM.beam_energy',
            'Acquisition_instrument.TEM.Detector.EELS.collection_angle',)
        missing_parameters = []
        for item in must_exist:
            exists = self.metadata.has_item(item)
            if exists is False:
                missing_parameters.append(item)
        if missing_parameters:
            if preferences.General.interactive is True:
                par_str = "The following parameters are missing:\n"
                for par in missing_parameters:
                    par_str += '%s\n' % par
                par_str += 'Please set them in the following wizard'
                is_ok = messagesui.information(par_str)
                if is_ok:
                    self._set_microscope_parameters()
                else:
                    return True
            else:
                return True
        else:
            return False

    def set_microscope_parameters(self,
                                  beam_energy=None,
                                  convergence_angle=None,
                                  collection_angle=None):
        """Set the microscope parameters that are necessary to calculate
        the GOS.

        If not all of them are defined, raises in interactive mode
        raises an UI item to fill the values

        beam_energy: float
            The energy of the electron beam in keV
        convengence_angle : float
            The microscope convergence semi-angle in mrad.
        collection_angle : float
            The collection semi-angle in mrad.
        """

        mp = self.metadata
        if beam_energy is not None:
            mp.set_item("Acquisition_instrument.TEM.beam_energy", beam_energy)
        if convergence_angle is not None:
            mp.set_item(
                "Acquisition_instrument.TEM.convergence_angle",
                convergence_angle)
        if collection_angle is not None:
            mp.set_item(
                "Acquisition_instrument.TEM.Detector.EELS.collection_angle",
                collection_angle)

        self._are_microscope_parameters_missing()

    @only_interactive
    def _set_microscope_parameters(self):
        tem_par = TEMParametersUI()
        mapping = {
            'Acquisition_instrument.TEM.convergence_angle':
            'tem_par.convergence_angle',
            'Acquisition_instrument.TEM.beam_energy':
            'tem_par.beam_energy',
            'Acquisition_instrument.TEM.Detector.EELS.collection_angle':
            'tem_par.collection_angle',
        }
        for key, value in mapping.items():
            if self.metadata.has_item(key):
                exec('%s = self.metadata.%s' % (value, key))
        tem_par.edit_traits()
        mapping = {
            'Acquisition_instrument.TEM.convergence_angle':
            tem_par.convergence_angle,
            'Acquisition_instrument.TEM.beam_energy':
            tem_par.beam_energy,
            'Acquisition_instrument.TEM.Detector.EELS.collection_angle':
            tem_par.collection_angle,
        }
        for key, value in mapping.items():
            if value != t.Undefined:
                self.metadata.set_item(key, value)
        self._are_microscope_parameters_missing()

    def power_law_extrapolation(self,
                                window_size=20,
                                extrapolation_size=1024,
                                add_noise=False,
                                fix_neg_r=False):
        """Extrapolate the spectrum to the right using a powerlaw


        Parameters
        ----------
        window_size : int
            The number of channels from the right side of the
            spectrum that are used to estimate the power law
            parameters.
        extrapolation_size : int
            Size of the extrapolation in number of channels
        add_noise : bool
            If True, add poissonian noise to the extrapolated spectrum.
        fix_neg_r : bool
            If True, the negative values for the "components.PowerLaw"
            parameter r will be flagged and the extrapolation will be
            done with a constant zero-value.

        Returns
        -------
        A new spectrum, with the extrapolation.

        """
        self._check_signal_dimension_equals_one()
        axis = self.axes_manager.signal_axes[0]
        s = self.deepcopy()
        s.metadata.General.title += (
            ' %i channels extrapolated' %
            extrapolation_size)
        if s.tmp_parameters.has_item('filename'):
            s.tmp_parameters.filename += (
                '_%i_channels_extrapolated' % extrapolation_size)
        new_shape = list(self.data.shape)
        new_shape[axis.index_in_array] += extrapolation_size
        if self._lazy:
            left_data = s.data
            right_shape = list(self.data.shape)
            right_shape[axis.index_in_array] = extrapolation_size
            right_chunks = list(self.data.chunks)
            right_chunks[axis.index_in_array] = (extrapolation_size, )
            right_data = da.zeros(
                shape=tuple(right_shape),
                chunks=tuple(right_chunks),
                dtype=self.data.dtype)
            s.data = da.concatenate(
                [left_data, right_data], axis=axis.index_in_array)
        else:
            # just old code
            s.data = np.zeros(new_shape)
            s.data[..., :axis.size] = self.data
        s.get_dimensions_from_data()
        pl = PowerLaw()
        pl._axes_manager = self.axes_manager
        A, r = pl.estimate_parameters(
            s,
            axis.index2value(axis.size - window_size),
            axis.index2value(axis.size - 1),
            out=True)
        if fix_neg_r is True:
            if s._lazy:
                _where = da.where
            else:
                _where = np.where
            A = _where(r <= 0, 0, A)
        # If the signal is binned we need to bin the extrapolated power law
        # what, in a first approximation, can be done by multiplying by the
        # axis step size.
        if self.metadata.Signal.binned is True:
            factor = s.axes_manager[-1].scale
        else:
            factor = 1
        if self._lazy:
            # only need new axes if the navigation dimension is not 0
            if s.axes_manager.navigation_dimension:
                rightslice = (..., None)
                axisslice = (None, slice(axis.size, None))
            else:
                rightslice = (..., )
                axisslice = (slice(axis.size, None), )
            right_chunks[axis.index_in_array] = 1
            x = da.from_array(
                s.axes_manager.signal_axes[0].axis[axisslice],
                chunks=(extrapolation_size, ))
            A = A[rightslice]
            r = r[rightslice]
            right_data = factor * A * x**(-r)
            s.data = da.concatenate(
                [left_data, right_data], axis=axis.index_in_array)
        else:
            s.data[..., axis.size:] = (
                factor * A[..., np.newaxis] *
                s.axes_manager.signal_axes[0].axis[np.newaxis, axis.size:]**(
                    -r[..., np.newaxis]))
        return s

    def kramers_kronig_analysis(self,
                                zlp=None,
                                iterations=1,
                                n=None,
                                t=None,
                                delta=0.5,
                                full_output=False):
        """Calculate the complex
        dielectric function from a single scattering distribution (SSD) using
        the Kramers-Kronig relations.

        It uses the FFT method as in [Egerton2011]_.  The SSD is an
        EELSSpectrum instance containing SSD low-loss EELS with no zero-loss
        peak. The internal loop is devised to approximately subtract the
        surface plasmon contribution supposing an unoxidized planar surface and
        neglecting coupling between the surfaces. This method does not account
        for retardation effects, instrumental broading and surface plasmon
        excitation in particles.

        Note that either refractive index or thickness are required.
        If both are None or if both are provided an exception is raised.

        Parameters
        ----------
        zlp: {None, number, Signal1D}
            ZLP intensity. It is optional (can be None) if `t` is None and `n`
            is not None and the thickness estimation is not required. If `t`
            is not None, the ZLP is required to perform the normalization and
            if `t` is not None, the ZLP is required to calculate the thickness.
            If the ZLP is the same for all spectra, the integral of the ZLP
            can be provided as a number. Otherwise, if the ZLP intensity is not
            the same for all spectra, it can be provided as i) a Signal1D
            of the same dimensions as the current signal containing the ZLP
            spectra for each location ii) a BaseSignal of signal dimension 0
            and navigation_dimension equal to the current signal containing the
            integrated ZLP intensity.
        iterations: int
            Number of the iterations for the internal loop to remove the
            surface plasmon contribution. If 1 the surface plasmon contribution
            is not estimated and subtracted (the default is 1).
        n: {None, float}
            The medium refractive index. Used for normalization of the
            SSD to obtain the energy loss function. If given the thickness
            is estimated and returned. It is only required when `t` is None.
        t: {None, number, Signal1D}
            The sample thickness in nm. Used for normalization of the
            SSD to obtain the energy loss function. It is only required when
            `n` is None. If the thickness is the same for all spectra it can be
            given by a number. Otherwise, it can be provided as a BaseSignal
            with signal dimension 0 and navigation_dimension equal to the
            current signal.
        delta : float
            A small number (0.1-0.5 eV) added to the energy axis in
            specific steps of the calculation the surface loss correction to
            improve stability.
        full_output : bool
            If True, return a dictionary that contains the estimated
            thickness if `t` is None and the estimated surface plasmon
            excitation and the spectrum corrected from surface plasmon
            excitations if `iterations` > 1.

        Returns
        -------
        eps: DielectricFunction instance
            The complex dielectric function results,
                $\epsilon = \epsilon_1 + i*\epsilon_2$,
            contained in an DielectricFunction instance.
        output: Dictionary (optional)
            A dictionary of optional outputs with the following keys:

            ``thickness``
                The estimated  thickness in nm calculated by normalization of
                the SSD (only when `t` is None)

            ``surface plasmon estimation``
               The estimated surface plasmon excitation (only if
               `iterations` > 1.)

        Raises
        ------
        ValuerError
            If both `n` and `t` are undefined (None).
        AttribureError
            If the beam_energy or the collection semi-angle are not defined in
            metadata.

        Notes
        -----
        This method is based in Egerton's Matlab code [Egerton2011]_ with some
        minor differences:

        * The integrals are performed using the simpsom rule instead of using
          a summation.
        * The wrap-around problem when computing the ffts is workarounded by
          padding the signal instead of substracting the reflected tail.

        .. [Egerton2011] Ray Egerton, "Electron Energy-Loss
           Spectroscopy in the Electron Microscope", Springer-Verlag, 2011.

        """
        output = {}
        if iterations == 1:
            # In this case s.data is not modified so there is no need to make
            # a deep copy.
            s = self.isig[0.:]
        else:
            s = self.isig[0.:].deepcopy()

        sorig = self.isig[0.:]
        # Avoid singularity at 0
        if s.axes_manager.signal_axes[0].axis[0] == 0:
            s = s.isig[1:]
            sorig = self.isig[1:]

        # Constants and units
        me = constants.value(
            'electron mass energy equivalent in MeV') * 1e3  # keV

        # Mapped parameters
        try:
            e0 = s.metadata.Acquisition_instrument.TEM.beam_energy
        except:
            raise AttributeError("Please define the beam energy."
                                 "You can do this e.g. by using the "
                                 "set_microscope_parameters method")
        try:
            beta = s.metadata.Acquisition_instrument.TEM.Detector.\
                EELS.collection_angle
        except:
            raise AttributeError("Please define the collection semi-angle. "
                                 "You can do this e.g. by using the "
                                 "set_microscope_parameters method")

        axis = s.axes_manager.signal_axes[0]
        eaxis = axis.axis.copy()

        if isinstance(zlp, hyperspy.signal.BaseSignal):
            if (zlp.axes_manager.navigation_dimension ==
                    self.axes_manager.navigation_dimension):
                if zlp.axes_manager.signal_dimension == 0:
                    i0 = zlp.data
                else:
                    i0 = zlp.integrate1D(axis.index_in_axes_manager).data
            else:
                raise ValueError('The ZLP signal dimensions are not '
                                 'compatible with the dimensions of the '
                                 'low-loss signal')
            i0 = i0.reshape(
                np.insert(i0.shape, axis.index_in_array, 1))
        elif isinstance(zlp, numbers.Number):
            i0 = zlp
        else:
            raise ValueError('The zero-loss peak input is not valid, it must be\
                             in the BaseSignal class or a Number.')

        if isinstance(t, hyperspy.signal.BaseSignal):
            if (t.axes_manager.navigation_dimension ==
                    self.axes_manager.navigation_dimension) and (
                    t.axes_manager.signal_dimension == 0):
                t = t.data
                t = t.reshape(
                    np.insert(t.shape, axis.index_in_array, 1))
            else:
                raise ValueError('The thickness signal dimensions are not '
                                 'compatible with the dimensions of the '
                                 'low-loss signal')
        elif isinstance(t, np.ndarray) and t.shape and t.shape != (1,):
            raise ValueError("thickness must be a HyperSpy signal or a number,"
                             " not a numpy array.")

        # Slicer to get the signal data from 0 to axis.size
        slicer = s.axes_manager._get_data_slice(
            [(axis.index_in_array, slice(None, axis.size)), ])

        # Kinetic definitions
        ke = e0 * (1 + e0 / 2. / me) / (1 + e0 / me) ** 2
        tgt = e0 * (2 * me + e0) / (me + e0)
        rk0 = 2590 * (1 + e0 / me) * np.sqrt(2 * ke / me)

        for io in range(iterations):
            # Calculation of the ELF by normalization of the SSD
            # Norm(SSD) = Imag(-1/epsilon) (Energy Loss Funtion, ELF)

            # We start by the "angular corrections"
            Im = s.data / (np.log(1 + (beta * tgt / eaxis) ** 2)) / axis.scale
            if n is None and t is None:
                raise ValueError("The thickness and the refractive index are "
                                 "not defined. Please provide one of them.")
            elif n is not None and t is not None:
                raise ValueError("Please provide the refractive index OR the "
                                 "thickness information, not both")
            elif n is not None:
                # normalize using the refractive index.
                K = (Im / eaxis).sum(axis=axis.index_in_array) * axis.scale
                K = (K / (np.pi / 2) / (1 - 1. / n ** 2)).reshape(
                    np.insert(K.shape, axis.index_in_array, 1))
                # Calculate the thickness only if possible and required
                if zlp is not None and (full_output is True or
                                        iterations > 1):
                    te = (332.5 * K * ke / i0)
                    if full_output is True:
                        output['thickness'] = te
            elif t is not None:
                if zlp is None:
                    raise ValueError("The ZLP must be provided when the  "
                                     "thickness is used for normalization.")
                # normalize using the thickness
                K = t * i0 / (332.5 * ke)
                te = t
            Im = Im / K

            # Kramers Kronig Transform:
            # We calculate KKT(Im(-1/epsilon))=1+Re(1/epsilon) with FFT
            # Follows: D W Johnson 1975 J. Phys. A: Math. Gen. 8 490
            # Use a size that is a power of two to speed up the fft and
            # make it double the closest upper value to workaround the
            # wrap-around problem.
            esize = 2 * closest_power_of_two(axis.size)
            q = -2 * np.fft.fft(Im, esize,
                                axis.index_in_array).imag / esize

            q[slicer] *= -1
            q = np.fft.fft(q, axis=axis.index_in_array)
            # Final touch, we have Re(1/eps)
            Re = q[slicer].real + 1

            # Egerton does this to correct the wrap-around problem, but in our
            # case this is not necessary because we compute the fft on an
            # extended and padded spectrum to avoid this problem.
            # Re=real(q)
            # Tail correction
            # vm=Re[axis.size-1]
            # Re[:(axis.size-1)]=Re[:(axis.size-1)]+1-(0.5*vm*((axis.size-1) /
            #  (axis.size*2-arange(0,axis.size-1)))**2)
            # Re[axis.size:]=1+(0.5*vm*((axis.size-1) /
            #  (axis.size+arange(0,axis.size)))**2)

            # Epsilon appears:
            #  We calculate the real and imaginary parts of the CDF
            e1 = Re / (Re ** 2 + Im ** 2)
            e2 = Im / (Re ** 2 + Im ** 2)

            if iterations > 1 and zlp is not None:
                # Surface losses correction:
                #  Calculates the surface ELF from a vaccumm border effect
                #  A simulated surface plasmon is subtracted from the ELF
                Srfelf = 4 * e2 / ((e1 + 1) ** 2 + e2 ** 2) - Im
                adep = (tgt / (eaxis + delta) *
                        np.arctan(beta * tgt / axis.axis) -
                        beta / 1000. /
                        (beta ** 2 + axis.axis ** 2. / tgt ** 2))
                Srfint = 2000 * K * adep * Srfelf / rk0 / te * axis.scale
                s.data = sorig.data - Srfint
                _logger.debug('Iteration number: %d / %d', io + 1, iterations)
                if iterations == io + 1 and full_output is True:
                    sp = sorig._deepcopy_with_new_data(Srfint)
                    sp.metadata.General.title += (
                        " estimated surface plasmon excitation.")
                    output['surface plasmon estimation'] = sp
                    del sp
                del Srfint

        eps = s._deepcopy_with_new_data(e1 + e2 * 1j)
        del s
        eps.set_signal_type("DielectricFunction")
        eps.metadata.General.title = (self.metadata.General.title +
                                      'dielectric function '
                                      '(from Kramers-Kronig analysis)')
        if eps.tmp_parameters.has_item('filename'):
            eps.tmp_parameters.filename = (
                self.tmp_parameters.filename +
                '_CDF_after_Kramers_Kronig_transform')
        if 'thickness' in output:
            thickness = eps._get_navigation_signal(
                data=te[self.axes_manager._get_data_slice(
                    [(axis.index_in_array, 0)])])
            thickness.metadata.General.title = (
                self.metadata.General.title + ' thickness '
                '(calculated using Kramers-Kronig analysis)')
            output['thickness'] = thickness
        if full_output is False:
            return eps
        else:
            return eps, output

    def create_model(self, ll=None, auto_background=True, auto_add_edges=True,
                     GOS=None, dictionary=None):
        """Create a model for the current EELS data.

        Parameters
        ----------
        ll : EELSSpectrum, optional
            If an EELSSpectrum is provided, it will be assumed that it is
            a low-loss EELS spectrum, and it will be used to simulate the
            effect of multiple scattering by convolving it with the EELS
            spectrum.
        auto_background : boolean, default True
            If True, and if spectrum is an EELS instance adds automatically
            a powerlaw to the model and estimate the parameters by the
            two-area method.
        auto_add_edges : boolean, default True
            If True, and if spectrum is an EELS instance, it will
            automatically add the ionization edges as defined in the
            Signal1D instance. Adding a new element to the spectrum using
            the components.EELSSpectrum.add_elements method automatically
            add the corresponding ionisation edges to the model.
        GOS : {'hydrogenic' | 'Hartree-Slater'}, optional
            The generalized oscillation strenght calculations to use for the
            core-loss EELS edges. If None the Hartree-Slater GOS are used if
            available, otherwise it uses the hydrogenic GOS.
        dictionary : {None | dict}, optional
            A dictionary to be used to recreate a model. Usually generated
            using :meth:`hyperspy.model.as_dictionary`

        Returns
        -------

        model : `EELSModel` instance.

        """
        from hyperspy.models.eelsmodel import EELSModel
        model = EELSModel(self,
                          ll=ll,
                          auto_background=auto_background,
                          auto_add_edges=auto_add_edges,
                          GOS=GOS,
                          dictionary=dictionary)
        return model

<<<<<<< HEAD
    def Linear_bin(self, scale, crop=True):
        """
        Binning of the spectrum image by a non-integer pixel value.

        Parameters
        ----------
        scale : a list of floats
            for each dimension specify the new:old pixel ratio
            e.g. a ratio of 1 is no binning
                 a ratio of 2 means that each pixel in the new spectrum is
                 twice the size of the pixels in the old spectrum.
        crop_str : {'False'}, optional
            when binning by a non-integer number of pixels it is likely that
             the final row in each dimension contains less than the full quota to
             fill one pixel.
             e.g. 5*5 array binned by 2.1 will produce two rows containing 2.1
             pixels and one row containing only 0.8 pixels worth. Selection of
             crop_str = 'True' or crop = 'False' determines whether or not this
             'black' line is cropped from the final binned array or not.

            *Please note that if crop=False is used, the final row in each
            dimension may appear black, if a fractional number of pixels are left
            over. It can be removed but has been left to preserve total counts
            before and after binning.*

        Returns
        -------
        s : Signal subclass

        Examples
        --------
        >>> spectrum = hs.signals.EDSTEMSpectrum(np.ones([4, 4, 10]))
        >>> spectrum.data[1, 2, 9] = 5
        >>> print(spectrum)
        <EELSpectrum, title: dimensions: (4, 4|10)>
        >>> print ('Sum = ', sum(sum(sum(spectrum.data))))
        Sum = 164.0
        >>> scale = [2, 2, 5]
        >>> test = spectrum.linear_bin(scale)
        >>> print(test)
        <EELSSpectrum, title: dimensions (2, 2|2)>
        >>> print('Sum = ', sum(sum(sum(test.data))))
        Sum =  164.0
        """

        spectrum = self.data
        newSpectrum = _linear_bin(spectrum, scale, crop)

        m = self._deepcopy_with_new_data(newSpectrum)

        m.get_dimensions_from_data()
        for s, step in zip(m.axes_manager._axes, scale):
            s.scale *= step
        if "Acquisition_instrument.TEM.Detector.EELS.dwell_time" in m.metadata:
            for i, t in enumerate(m.axes_manager.navigation_axes):
                m.metadata.Acquisition_instrument.TEM.Detector.EELS.dwell_time\
                    *= scale[i]

        if "Acquisition_instrument.TEM.Detector.EELS.exposure" in m.metadata:
            for i, t in enumerate(m.axes_manager.navigation_axes):
                m.metadata.Acquisition_instrument.TEM.Detector.EELS.dwell_time\
                    *= scale[i]

        return m


class LazyEELSSpectrum(EELSSpectrum_mixin, LazySignal1D):
=======
class EELSSpectrum(EELSSpectrum_mixin, Signal1D):
>>>>>>> aaccdb6f

    pass
class LazyEELSSpectrum(EELSSpectrum, LazySignal1D):

    pass
<|MERGE_RESOLUTION|>--- conflicted
+++ resolved
@@ -1332,7 +1332,6 @@
                           dictionary=dictionary)
         return model
 
-<<<<<<< HEAD
     def Linear_bin(self, scale, crop=True):
         """
         Binning of the spectrum image by a non-integer pixel value.
@@ -1398,12 +1397,6 @@
 
         return m
 
-
-class LazyEELSSpectrum(EELSSpectrum_mixin, LazySignal1D):
-=======
-class EELSSpectrum(EELSSpectrum_mixin, Signal1D):
->>>>>>> aaccdb6f
-
     pass
 class LazyEELSSpectrum(EELSSpectrum, LazySignal1D):
 
