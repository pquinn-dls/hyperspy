--- conflicted
+++ resolved
@@ -652,9 +652,8 @@
     polynomial_order = t.Range(1, 10)
     fast = t.Bool(True,
                   desc=("Perform a fast (analytic, but possibly less accurate)"
-                        " estimation \nof the background. "
-                        "Otherwise use non-linear least "
-                        "squares."))
+                        " estimation of the background. Otherwise use "
+                        "use non-linear least squares."))
     zero_fill = t.Bool(
                  False,
                  desc=("Set all spectral channels lower than the lower \n"
@@ -670,11 +669,8 @@
     hi = t.Int(0)
 
     def __init__(self, signal, background_type='Power Law', polynomial_order=2,
-<<<<<<< HEAD
-                 fast=True, module="numpy", show_progressbar=None):
-=======
-                 fast=True, plot_remainder=True, zero_fill=False, show_progressbar=None):
->>>>>>> ade6153a
+                 fast=True, plot_remainder=True, zero_fill=False,
+                 show_progressbar=None):
         super(BackgroundRemoval, self).__init__(signal)
         # setting the polynomial order will change the backgroud_type to
         # polynomial, so we set it before setting the background type
@@ -682,12 +678,8 @@
         self.background_type = background_type
         self.set_background_estimator()
         self.fast = fast
-<<<<<<< HEAD
-        self.module = module,
-=======
         self.plot_remainder = plot_remainder
         self.zero_fill = zero_fill
->>>>>>> ade6153a
         self.show_progressbar = show_progressbar
         self.bg_line = None
         self.rm_line = None
@@ -820,11 +812,7 @@
             signal_range=(self.ss_left_value, self.ss_right_value),
             background_type=background_type,
             fast=self.fast,
-<<<<<<< HEAD
-            module=self.module,
-=======
             zero_fill=self.zero_fill,
->>>>>>> ade6153a
             polynomial_order=self.polynomial_order,
             show_progressbar=self.show_progressbar)
         self.signal.data = new_spectra.data
