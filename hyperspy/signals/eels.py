--- conflicted
+++ resolved
@@ -1,1142 +1,1101 @@
-# -*- coding: utf-8 -*-
-# Copyright 2007-2011 The Hyperspy developers
-#
-# This file is part of  Hyperspy.
-#
-#  Hyperspy is free software: you can redistribute it and/or modify
-# it under the terms of the GNU General Public License as published by
-# the Free Software Foundation, either version 3 of the License, or
-# (at your option) any later version.
-#
-#  Hyperspy is distributed in the hope that it will be useful,
-# but WITHOUT ANY WARRANTY; without even the implied warranty of
-# MERCHANTABILITY or FITNESS FOR A PARTICULAR PURPOSE.  See the
-# GNU General Public License for more details.
-#
-# You should have received a copy of the GNU General Public License
-# along with  Hyperspy.  If not, see <http://www.gnu.org/licenses/>.
-
-
-import numpy as np
-import scipy.interpolate
-import matplotlib.pyplot as plt
-import traits.api as t
-
-
-from hyperspy.signals.spectrum import Spectrum
-from hyperspy.signals.image import Image
-from hyperspy.misc.eels.elements import elements as elements_db
-import hyperspy.axes
-from hyperspy.gui.egerton_quantification import SpikesRemoval
-from hyperspy.decorators import only_interactive
-from hyperspy.gui.eels import TEMParametersUI
-from hyperspy.defaults_parser import preferences
-import hyperspy.gui.messages as messagesui
-from hyperspy.misc.progressbar import progressbar
-from hyperspy.components.power_law import PowerLaw
-import hyperspy.misc.utils as utils
-
-
-class EELSSpectrum(Spectrum):
-    
-    def __init__(self, *args, **kwards):
-        Spectrum.__init__(self, *args, **kwards)
-        # Attributes defaults
-        self.subshells = set()
-        self.elements = set()
-        self.edges = list()
-        if hasattr(self.mapped_parameters, 'Sample') and \
-        hasattr(self.mapped_parameters.Sample, 'elements'):
-            print('Elemental composition read from file')
-            self.add_elements(self.mapped_parameters.Sample.elements)
-
-    def add_elements(self, elements, include_pre_edges=False):
-        """Declare the elemental composition of the sample.
-        
-        The ionisation edges of the elements present in the current 
-        energy range will be added automatically.
-        
-        Parameters
-        ----------
-        elements : tuple of strings
-            The symbol of the elements.
-        include_pre_edges : bool
-            If True, the ionization edges with an onset below the lower 
-            energy limit of the SI will be incluided
-            
-        Examples
-        --------
-        
-        >>> s = signals.EELSSpectrum(np.arange(1024))
-        >>> s.add_elements(('C', 'O'))
-        Adding C_K subshell
-        Adding O_K subshell
-        
-        """
-        for element in elements:
-            if element in elements_db:
-                self.elements.add(element)
-            else:
-                print(
-                    "%s is not a valid symbol of an element" % element)
-        if not hasattr(self.mapped_parameters, 'Sample'):
-            self.mapped_parameters.add_node('Sample')
-        self.mapped_parameters.Sample.elements = list(self.elements)
-        if self.elements:
-            self.generate_subshells(include_pre_edges)
-        
-    def generate_subshells(self, include_pre_edges=False):
-        """Calculate the subshells for the current energy range for the 
-        elements present in self.elements
-         
-        Parameters
-        ----------
-        include_pre_edges : bool
-            If True, the ionization edges with an onset below the lower 
-            energy limit of the SI will be incluided
-            
-        """
-        Eaxis = self.axes_manager.signal_axes[0].axis
-        if not include_pre_edges:
-            start_energy = Eaxis[0]
-        else:
-            start_energy = 0.
-        end_energy = Eaxis[-1]
-        for element in self.elements:
-            e_shells = list()
-            for shell in elements_db[element]['subshells']:
-                if shell[-1] != 'a':
-                    if start_energy <= \
-                    elements_db[element]['subshells'][shell][
-                        'onset_energy'] \
-                    <= end_energy :
-                        subshell = '%s_%s' % (element, shell)
-                        if subshell not in self.subshells:
-                            print "Adding %s subshell" % (subshell)
-                            self.subshells.add(
-                                '%s_%s' % (element, shell))
-                            e_shells.append(subshell)
-                    
-    def estimate_zero_loss_peak_centre(self, also_apply_to=None):
-        """Calculates the position of the zero loss origin as the 
-        average of the position of the maximum of all the spectra and 
-         calibrates energy axis.
-        
-        Parameters
-        ----------
-        also_apply_to : None or list of EELSSPectrum
-            If a list of signals is provided, the same offset
-            transformation is applied to all the other signals.
-            
-        """
-        axis = self.axes_manager.signal_axes[0] 
-        old_offset = axis.offset
-        imax = np.mean(np.argmax(self.data,axis.index_in_array))
-        axis.offset = hyperspy.axes.generate_axis(0, axis.scale, 
-            axis.size, imax)[0]
-        print('Energy offset applied: %f %s' % ((
-                axis.offset - old_offset), axis.units))
-        if also_apply_to:
-            for sync_signal in also_apply_to:
-                saxis = sync_signal.axes_manager._axes[
-                    axis.index_in_array]
-                saxis.offset += axis.offset - old_offset
-    
-    def estimate_elastic_scattering_intensity(self, threshold=None):
-        """Rough estimation of the elastic scattering signal by 
-        truncation of a EELS low-loss spectrum.
-        
-        Parameters
-        ----------
-        threshold : {None, array}
-            Truncation energy to estimate the intensity of the 
-            elastic scattering. If None the threshold is calculated for 
-            each spectrum as the first minimum after the ZLP centre. The
-            threshold can be provided as a signal of the same dimension 
-            as the input spectrum navigation space containing the 
-            estimated threshold. If the navigation size is 0 a float 
-            number must be provided.
-            
-        Returns
-        -------
-        The elastic scattering intensity. If the navigation size is 0 
-        returns a float. Otherwise it returns a Spectrum, Image or a 
-        Signal, depending on the currenct spectrum navigation 
-        dimensions.
-            
-        """
-        I0 = self._get_navigation_signal()
-        axis = self.axes_manager.signal_axes[0]
-        # Use the data from the current location to estimate
-        # the threshold as the position of the first maximum
-        # after the ZLP
-        maxval = self.axes_manager.navigation_size
-        pbar = hyperspy.misc.progressbar.progressbar(maxval=maxval)
-        for i, s in enumerate(self):
-            if threshold is None:
-                # No threshold has been specified, we calculate it
-                data = s()
-                index = data.argmax()
-                while data[index] > data[index + 1]:
-                    index += 1
-                del data
-            elif hasattr(threshold,'data') is False: 
-                # No data attribute
-                index = axis.value2index(threshold)
-            else:
-                # Threshold specified, by an image instance 
-                cthreshold = threshold.data[self.axes_manager.coordinates]
-                index = axis.value2index(cthreshold)
-            
-            if I0 is None:
-                # Case1: no navigation signal 
-                I0 = s.data[0:index].sum()
-                pbar.finish()
-                return I0
-            else:
-                # Case2: navigation signal present
-                I0.data[self.axes_manager.coordinates] = \
-                    s.data[0:index].sum()
-                
-            pbar.update(i)
-            
-        pbar.finish()
-                
-        I0.mapped_parameters.title = (
-            self.mapped_parameters.title + ' elastic intensity')
-        if self.tmp_parameters.has_item('filename'):
-            I0.tmp_parameters.filename = (
-                self.tmp_parameters.filename +
-                '_elastic_intensity')
-            I0.tmp_parameters.folder = self.tmp_parameters.folder
-            I0.tmp_parameters.extension = \
-                self.tmp_parameters.extension
-        return I0
-    
-    def estimate_elastic_scattering_threshold(self, window=20, npoints=5,
-                                              tol = 0.1):
-        """Estimation of the elastic scattering signal by truncation of 
-        a EELS low-loss spectrum. Calculates the inflexion of the ZLP 
-        derivative within a window using a specified tolerance. It 
-        previously smoothes the data using a Savitzky-Golay algorithm 
-        (can be turned off). 
-        
-        Notice that if a window parameter lower than the threshold is 
-        set, this routine will be unable to find the right point. In
-        these cases, the window parameter will be returned as threshold 
-        #
-        Parameters
-        ----------
-           
-        window : {None, float}
-            If None, the search for the local minimum is performed 
-            using the full energy range. A positive float will restrict
-            the search to the (0,window] energy window.
-        npoints : int
-            If not zero performs order three Savitzky-Golay smoothing 
-            to the data to avoid falling in local minima caused by 
-            the noise.
-        tol : float
-            The threshold tolerance for the derivative. If not provided 
-            it is set to 0.1
-            
-        Returns
-        -------
-        threshold : {Signal instance, float}
-            A Signal of the same dimension as the input spectrum 
-            navigation space containing the estimated threshold. In the 
-            case of a single spectrum a float is returned.
-            
-        """
-        # Create threshold with the same shape as the navigation dims.
-        threshold = self._get_navigation_signal()
-        # Progress Bar
-        maxval = self.axes_manager.navigation_size
-        pbar = hyperspy.misc.progressbar.progressbar(maxval=maxval)
-        axis = self.axes_manager.signal_axes[0]
-        max_index = axis.value2index(window)
-        for i, s in enumerate(self):
-            zlpi = s.data.argmax() + 1
-            if max_index -zlpi < 10:
-                max_index += (10 + zlpi - max_index)
-            data = s()[zlpi:max_index].copy()
-            if npoints:
-                data = np.abs(utils.sg(data, npoints, 1, diff_order=1))
-            imin = (data < tol).argmax() + zlpi
-            cthreshold = axis.index2value(imin)
-            if (cthreshold == 0): cthreshold = window 
-            del data 
-            # If single spectrum, stop and return value
-            if threshold is None:
-                threshold = float(cthreshold)
-                pbar.finish()
-                return threshold
-            else:
-                threshold.data[self.axes_manager.coordinates] = \
-                    cthreshold
-                pbar.update(i)
-                
-        # Create spectrum image, stop and return value
-        threshold.mapped_parameters.title = (
-            self.mapped_parameters.title + 
-            ' ZLP threshold')
-        if self.tmp_parameters.has_item('filename'):
-            threshold.tmp_parameters.filename = (
-                self.tmp_parameters.filename +
-                '_ZLP_threshold')
-            threshold.tmp_parameters.folder = self.tmp_parameters.folder
-            threshold.tmp_parameters.extension = \
-                self.tmp_parameters.extension
-        pbar.finish()
-        return threshold
-        
-    def estimate_thickness(self, threshold=None, zlp=None,):
-        """Estimates the thickness (relative to the mean free path) 
-        of a sample using the log-ratio method.
-        
-        The current EELS spectrum must be a low-loss spectrum containing
-        the zero-loss peak. The hyperspectrum must be well calibrated 
-        and aligned. 
-        
-        Parameters
-        ----------
-        zlp : {None, EELSSpectrum}
-            If None estimates the zero-loss peak by integrating the
-            intensity of the spectrum up to the value defined in 
-            threshold (i.e. by truncation). Otherwise the zero-loss
-            peak intensity is calculated from the ZLP spectrum
-            supplied.
-        threshold : {None, float, Signal instance}
-            Truncation energy to estimate the intensity of the 
-            elastic scattering. Notice that in the case of a Signal the
-            instance has to be of the same dimension as the input 
-            spectrum navigation space containing the estimated 
-            threshold. In the case of a single spectrum a float is good
-            enough.If None the threshold is taken as the first minimum 
-            after the ZLP centre.
-            
-        Returns
-        -------
-        The thickness relative to the MFP. If it is a single spectrum 
-        returns a float. Otherwise it returns a Spectrum, Image or a 
-        Signal, depending on the currenct spectrum navigation 
-        dimensions.
-            
-        Notes
-        -----        
-        For details see: Egerton, R. Electron Energy-Loss 
-        Spectroscopy in the Electron Microscope. Springer-Verlag, 2011.
-        
-        """       
-        
-        dc = self.data
-        axis = self.axes_manager.signal_axes[0]
-        total_intensity = dc.sum(axis.index_in_array)
-        if zlp is not None:
-            I0 = zlp.data.sum(axis.index_in_array)            
-        else:
-            I0 = self.estimate_elastic_scattering_intensity(
-                                                threshold=threshold)
-            if self.axes_manager.navigation_size > 0:
-                I0 = I0.data
-        t_over_lambda = np.log(total_intensity / I0)
-        s = self._get_navigation_signal()
-        if s is None:
-            return t_over_lambda
-        else:
-            s.data = t_over_lambda
-            s.mapped_parameters.title = (self.mapped_parameters.title + 
-                ' $\\frac{t}{\\lambda}$')
-            if self.tmp_parameters.has_item('filename'):
-                s.tmp_parameters.filename = (
-                    self.tmp_parameters.filename +
-                    '_relative_thickness')
-                s.tmp_parameters.folder = self.tmp_parameters.folder
-                s.tmp_parameters.extension = \
-                    self.tmp_parameters.extension
-            return s
-                
-                
-    def estimate_FWHM(self, factor=0.5, energy_range=(-10.,10.),
-                      der_roots=False):
-        """Use a third order spline interpolation to estimate the FWHM 
-        of a peak at the current position.
-        
-        Parameters:
-        -----------
-        factor : float < 1
-            By default is 0.5 to give FWHM. Choose any other float to 
-            give find the position of a different fraction of the peak.
-        energy_range : tuple of floats
-            energy interval containing the peak.
-        der_roots: bool
-            If True, compute the roots of the first derivative
-            (2 times slower).  
-        
-        Returns:
-        --------
-        dictionary. Keys:
-            'FWHM' : float
-                 width, at half maximum or other fraction as choosen by
-            `factor`. 
-            'FWHM_E' : tuple of floats
-                Coordinates in energy units of the FWHM points.
-            'der_roots' : tuple
-                Position in energy units of the roots of the first
-                derivative if der_roots is True (False by default)
-                
-        """
-        axis = self.axes_manager.signal_axes[0]
-        i0, i1 = (axis.value2index(energy_range[0]), 
-                  axis.value2index(energy_range[1]))
-        data = self()[i0:i1]
-        x = axis.axis[i0:i1]
-        height = np.max(data)
-        spline_fwhm = scipy.interpolate.UnivariateSpline(
-                            x, data - factor * height)
-        pair_fwhm = spline_fwhm.roots()[0:2]
-        fwhm = pair_fwhm[1] - pair_fwhm[0]
-        
-        if der_roots:
-            der_x = np.arange(x[0], x[-1] + 1, (x[1] - x[0]) * 0.2)
-            derivative = spline_fwhm(der_x, 1)
-            spline_der = scipy.interpolate.UnivariateSpline(der_x,
-                derivative)
-            return {'FWHM' : fwhm,
-                     'pair' : pair_fwhm, 
-                     'der_roots': spline_der.roots()}
-        else:
-            return {'FWHM' : fwhm,
-                     'FWHM_E' : pair_fwhm}
-                     
-    def extract_zero_loss_peak(self, threshold=None, mode=None, 
-                        window_s=100, background=0.0): 
-        """ General Tool to extract the zero loss peak (ZLP) from the 
-        rest of the low-loss EELSSpectrum provided, using the inflexion 
-        points calculated from estimate_elastic_scattering_threshold, or
-        any other threshold specified. The input EELSSpectrum must have
-        been calibrated correctly (ZLP energy channel = 0 eV)    
-        
-        A special preparation for fourier log-deconvolution is available
-        in which the input EELSSpectrum is also be modified, according 
-        to Egerton (2011). Both EELSSpectra - input and output ZLP - are
-        expanded to the next power of two, and the left side of the ZLP
-        moved to the right end. The discontinuities are smoothed using 
-        Hann window, preserving the value of the integral below the
-        spectra. Input EELSSpectrum will be extrapolated to the right 
-        using a hanning tapered power law extrapolation (uses native
-        power_law_extrapolation method).
-        
-        This special method will return 2 EELSSpectrum instances. Please
-        see sections below for more information.
-
-        Parameters
-        ----------
-        threshold : {None, float, EELSSpectrum}
-            Truncation energy to estimate the intensity of the 
-            elastic scattering. Notice that in the case of a 
-            multidimensional EELSSpectrum the instance has to be of the 
-            same dimension as the input spectrum navigation space 
-            containing the estimated threshold. 
-            A float number can be used as a general threshold for
-            multidimensional signals, but, it must be used in the case 
-            of a single spectrum. Notice that numpy float dtypes won't 
-            work (convert the data beforehand with the float() method).
-            If None, the threshold is taken as the first minimum 
-            after the ZLP centre.
-        mode : {None, 'smooth','flog'}
-            Method for smoothing the right-hand-side of the cropped ZLP. 
-            With this selection the behavior or the program is much 
-            altered, choose wisely.
-                None: No method is applied.
-                smooth: Hanning window is applied to the right end - TODO
-                flog: Special preparation for fourier_log_deconvolution
-        window_s : {int, float}
-            For mode "flog", number of channels from the right end of 
-            the spectrum that are used for the power_law_extrapolation. 
-            If specified by a float value, the program will calculate 
-            the number of channels that correspond to that value using 
-            the signal axis scale.
-        background: float
-            For mode "flog", sets a background general level to be 
-            subtracted from the spectrum. Default is no background used.
-        Returns
-        -------
-        zlp : EELSSpectrum
-            This instance should contain the extended zero loss peak 
-            EELSSpectrum, prepared for fourier_log_deconvolution
-        
-        If mode "flog" is selected, it will return also,
-        j : EELSSpectrum
-            This instance should contain the extended input EELSSpectrum,
-            prepared for fourier_log_deconvolution
-        
-        Example of use: 
-            s_fft, zlp = s.extract_zero_loss_peak(mode='flog')
-
-        Notes
-        -----        
-        For details see: Egerton, R. Electron Energy-Loss 
-        Spectroscopy in the Electron Microscope. Springer-Verlag, 2011.
-        """ 
-        zlp = self.deepcopy()
-        axes = zlp.axes_manager
-        Eaxis = axes.signal_axes[0]
-        slicer = lambda x: zlp.axes_manager._get_data_slice(
-                            [(Eaxis.index_in_array, slice(x[0],x[1])),])
-        if mode is 'flog':
-            # Calculate the next Power of 2
-            old = Eaxis.size
-            npot = int(2 ** np.ceil(np.log2(old)))
-            new = npot + (npot-old)
-            # Extend the spectrum
-            new_shape = list(self.data.shape)
-            new_shape[Eaxis.index_in_array] += new
-            zlp.data =  np.zeros((new_shape))
-            zlp.get_dimensions_from_data()
-            zlp_index=Eaxis.value2index(0)
-            # Slice the zlp left-side to the right!
-            zlp.data[slicer((None,old-zlp_index))] = \
-                                    self.data[slicer((zlp_index,old))]
-            zlp.data[slicer((-zlp_index,None))] = \
-                                    self.data[slicer((None,zlp_index))]
-            Eaxis.offset -= Eaxis.axis[0]
-        if threshold is None:
-            # No threshold has been specified, we calculate it
-            zlp_index=Eaxis.value2index(0)
-            threshold = (zlp.data[slicer((zlp_index,-1))] < 
-                zlp.data[slicer((1+zlp_index,None))]).argmax(Eaxis.index_in_array)
-            v2i = np.vectorize(lambda x: Eaxis.index2value(x))
-            threshold = v2i(threshold + zlp_index)
-            td = threshold.reshape(np.insert(threshold.shape,
-                    Eaxis.index_in_array, 1))
-        elif type(threshold) is float: 
-            # The threshold is a float
-            if zlp.axes_manager.navigation_shape[0] > 0:
-                td = threshold * np.ones(zlp.axes_manager.navigation_shape)
-            else:
-                td = np.array(threshold)
-            td = td.reshape(np.insert(td.shape,Eaxis.index_in_array, 1))    
-        else:
-            # Threshold specified by an image instance
-            td = threshold.data.reshape(np.insert(threshold.data.shape,
-                    Eaxis.index_in_array, 1))    
-        # The crop will use masks from provided threshold.
-        if mode is not 'flog':
-            E = Eaxis.axis
-            # Crop ZLP
-            zlp.data[td < E] = 0
-            # TODO: Implement auto-dtype method in general parameters
-            #zlp.data = zlp.data.astype('float32')
-            # Zero loss peak is ready.
-            return zlp
-        else:
-            # First part, crop ZLP and apply Hann window,
-            E = Eaxis.axis[:Eaxis.size*.5]
-            # get threshold indices array and threshold data value,
-            itd = np.vectorize(
-                lambda x: zlp.axes_manager.signal_axes[0].value2index(x))(td)
-            mask = (td+Eaxis.scale*0.5 > E) & (td-Eaxis.scale*0.5 < E)
-            if zlp.axes_manager.navigation_shape[0] > 0:
-                td_value = zlp.data[mask].reshape(
-                            zlp.axes_manager.navigation_shape)
-            else:
-                td_value = zlp.data[mask]
-            td_value = td_value.ravel()
-            # actual ZLP cropping is done now,
-            zlp.data[td-Eaxis.scale*0.5 < E] = 0
-            # design Hann window from 0 till twice the maximum threshold 
-            itd_max=  (2*td.max() > E).argmin() 
-            hann_tap = lambda x: np.concatenate(
-                                    (np.hanning((x)*4)[:x], 
-                                    -np.hanning((x)*4)[-x:], 
-                                    np.zeros(itd_max-2*x)))
-            vh = np.array(
-                [td_value[ix]*hann_tap(x) for ix, x in enumerate(itd.flat)])
-            # apply the designed Hann window into mask
-            td_max = td.copy()
-            td_max.fill(2 * td.max())
-            zlp.data[td_max > E] -=  vh.ravel()
-            # zero loss peak is ready.
-            # TODO: Implement auto-dtype method in general parameters
-            #zlp.data = zlp.data.astype('float32')
-            
-            # Second part, prepare the input spectrum for F.L. deconv.,
-            s = self.deepcopy()
-            Eaxis = s.axes_manager.signal_axes[0]
-            # signal data,
-            self_size = Eaxis.size
-            zlp_index = Eaxis.value2index(0)
-            zlp_size = zlp.axes_manager.signal_axes[0].size
-            # move E=0 to first channel,
-            s.crop_in_units(Eaxis.index_in_array, 0, Eaxis.high_value)
-            s.data = s.data - background
-            s_size = Eaxis.size
-            # compute next "Power of 2" size,
-            size = int(2 ** np.ceil(np.log2(2*self_size-1)))
-            size_new = size - s_size
-            # extrapolate s using a power law,
-            if type(window_s) is float:
-                window_s = Eaxis.value2index(window_s)
-            _s=s.power_law_extrapolation(window_size=window_s,
-                                        extrapolation_size=size_new,
-                                        fix_neg_r=True)
-            # subtract Hann window to that power law,
-            slicer = lambda x: _s.axes_manager._get_data_slice([(Eaxis.index_in_array, slice(x[0],x[1])),])
-            new_shape = list(self.data.shape)
-            new_shape[Eaxis.index_in_array] = size_new
-            cbell = 0.5*(1-np.cos(np.pi*np.arange(0,size_new)/(size_new-zlp_index-1)))
-            dext = _s.data[slicer((size-1,size))]
-            _s.data[slicer((s_size,None))] -= np.ones(new_shape)*cbell*dext
-            # finally, paste ZLP left side to the right side
-            _s.data[slicer((-zlp_index,None))] = zlp.data[slicer((-zlp_index,None))]
-            # input spectrum is prepared for F.L. deconv.
-            # TODO: Implement auto-dtype method in general parameters
-            #_s.data = _s.data.astype('float32')
-            
-            # Sign the work and leave...
-            _s.mapped_parameters.title = (_s.mapped_parameters.title + 
-                                             ' prepared for Fourier-log deconvolution')
-            zlp.mapped_parameters.title = (zlp.mapped_parameters.title + 
-                                             ' prepared for Fourier-log deconvolution')
-            return _s, zlp
-
-<<<<<<< HEAD
-    def fourier_log_deconvolution(self, zlp, prepared=False, 
-                                    add_zlp=False, crop=False,
-                                    type_change=False):
-=======
-    def fourier_log_deconvolution(self, zlp, add_zlp=True, crop=True):
->>>>>>> faf46f6e
-        """Performs fourier-log deconvolution.
-        
-        Parameters
-        ----------
-        zlp : EELSSpectrum
-            The corresponding zero-loss peak.
-<<<<<<< HEAD
-        prepared : bool
-            Use True if the input EELSSpectra have been preparated with
-            split_zero_loss_peak_flog.
-=======
->>>>>>> faf46f6e
-        add_zlp : bool
-            If True, adds the ZLP to the deconvolved spectrum
-        crop : bool
-            If True crop the spectrum to leave out the channels that
-<<<<<<< HEAD
-            have been modified to decay smoothly to zero at the sides 
-            of the spectrum.
-        type_change : bool
-            If True, intermediate changes to float32 dtype are used. Use 
-            this option to avoid raising memory errors in huge datasets.
-=======
-             have been modified to decay smoothly to zero at the sides of the spectrum.
->>>>>>> faf46f6e
-        
-        Returns
-        -------
-        An EELSSpectrum containing the current data deconvolved.
-        
-        Notes
-        -----        
-        For details see: Egerton, R. Electron Energy-Loss 
-        Spectroscopy in the Electron Microscope. Springer-Verlag, 2011.
-        
-        """
-        s = self.deepcopy()
-<<<<<<< HEAD
-        tapped_channels = 0
-        
-        zlp_size = zlp.axes_manager.signal_axes[0].size 
-        self_size = self.axes_manager.signal_axes[0].size
-        if prepared is False:
-            tapped_channels = s.hanning_taper()
-            # Conservative new size to solve the wrap-around problem 
-            size = zlp_size + self_size -1
-            # Increase to the closest multiple of two to enhance the FFT 
-            # performance
-            size = int(2 ** np.ceil(np.log2(size)))
-        elif self_size == zlp_size:
-            tapped_channels = 0
-            size = self_size
-        axis = self.axes_manager.signal_axes[0]
-        # TODO: Implement auto-dtype method in general parameters
-        if type_change is False:
-            z = np.fft.rfft(zlp.data, n=size, axis=axis.index_in_array)
-            j = np.fft.rfft(s.data, n=size, axis=axis.index_in_array)
-            j1 = z * np.nan_to_num(np.log(j / z))
-            sdata = np.fft.irfft(j1, axis=axis.index_in_array)
-        elif type_change is True:
-            z = np.fft.rfft(zlp.data, n=size, axis=axis.index_in_array).astype('complex64')
-            j = np.fft.rfft(s.data, n=size, axis=axis.index_in_array).astype('complex64')
-            j1 = z * np.nan_to_num(np.log(j / z))
+# -*- coding: utf-8 -*-
+# Copyright 2007-2011 The Hyperspy developers
+#
+# This file is part of  Hyperspy.
+#
+#  Hyperspy is free software: you can redistribute it and/or modify
+# it under the terms of the GNU General Public License as published by
+# the Free Software Foundation, either version 3 of the License, or
+# (at your option) any later version.
+#
+#  Hyperspy is distributed in the hope that it will be useful,
+# but WITHOUT ANY WARRANTY; without even the implied warranty of
+# MERCHANTABILITY or FITNESS FOR A PARTICULAR PURPOSE.  See the
+# GNU General Public License for more details.
+#
+# You should have received a copy of the GNU General Public License
+# along with  Hyperspy.  If not, see <http://www.gnu.org/licenses/>.
+
+
+import numpy as np
+import scipy.interpolate
+import matplotlib.pyplot as plt
+import traits.api as t
+
+
+from hyperspy.signals.spectrum import Spectrum
+from hyperspy.signals.image import Image
+from hyperspy.misc.eels.elements import elements as elements_db
+import hyperspy.axes
+from hyperspy.gui.egerton_quantification import SpikesRemoval
+from hyperspy.decorators import only_interactive
+from hyperspy.gui.eels import TEMParametersUI
+from hyperspy.defaults_parser import preferences
+import hyperspy.gui.messages as messagesui
+from hyperspy.misc.progressbar import progressbar
+from hyperspy.components.power_law import PowerLaw
+import hyperspy.misc.utils as utils
+
+
+class EELSSpectrum(Spectrum):
+    
+    def __init__(self, *args, **kwards):
+        Spectrum.__init__(self, *args, **kwards)
+        # Attributes defaults
+        self.subshells = set()
+        self.elements = set()
+        self.edges = list()
+        if hasattr(self.mapped_parameters, 'Sample') and \
+        hasattr(self.mapped_parameters.Sample, 'elements'):
+            print('Elemental composition read from file')
+            self.add_elements(self.mapped_parameters.Sample.elements)
+
+    def add_elements(self, elements, include_pre_edges=False):
+        """Declare the elemental composition of the sample.
+        
+        The ionisation edges of the elements present in the current 
+        energy range will be added automatically.
+        
+        Parameters
+        ----------
+        elements : tuple of strings
+            The symbol of the elements.
+        include_pre_edges : bool
+            If True, the ionization edges with an onset below the lower 
+            energy limit of the SI will be incluided
+            
+        Examples
+        --------
+        
+        >>> s = signals.EELSSpectrum(np.arange(1024))
+        >>> s.add_elements(('C', 'O'))
+        Adding C_K subshell
+        Adding O_K subshell
+        
+        """
+        for element in elements:
+            if element in elements_db:
+                self.elements.add(element)
+            else:
+                print(
+                    "%s is not a valid symbol of an element" % element)
+        if not hasattr(self.mapped_parameters, 'Sample'):
+            self.mapped_parameters.add_node('Sample')
+        self.mapped_parameters.Sample.elements = list(self.elements)
+        if self.elements:
+            self.generate_subshells(include_pre_edges)
+        
+    def generate_subshells(self, include_pre_edges=False):
+        """Calculate the subshells for the current energy range for the 
+        elements present in self.elements
+         
+        Parameters
+        ----------
+        include_pre_edges : bool
+            If True, the ionization edges with an onset below the lower 
+            energy limit of the SI will be incluided
+            
+        """
+        Eaxis = self.axes_manager.signal_axes[0].axis
+        if not include_pre_edges:
+            start_energy = Eaxis[0]
+        else:
+            start_energy = 0.
+        end_energy = Eaxis[-1]
+        for element in self.elements:
+            e_shells = list()
+            for shell in elements_db[element]['subshells']:
+                if shell[-1] != 'a':
+                    if start_energy <= \
+                    elements_db[element]['subshells'][shell][
+                        'onset_energy'] \
+                    <= end_energy :
+                        subshell = '%s_%s' % (element, shell)
+                        if subshell not in self.subshells:
+                            print "Adding %s subshell" % (subshell)
+                            self.subshells.add(
+                                '%s_%s' % (element, shell))
+                            e_shells.append(subshell)
+                    
+    def estimate_zero_loss_peak_centre(self, also_apply_to=None):
+        """Calculates the position of the zero loss origin as the 
+        average of the position of the maximum of all the spectra and 
+         calibrates energy axis.
+        
+        Parameters
+        ----------
+        also_apply_to : None or list of EELSSPectrum
+            If a list of signals is provided, the same offset
+            transformation is applied to all the other signals.
+            
+        """
+        axis = self.axes_manager.signal_axes[0] 
+        old_offset = axis.offset
+        imax = np.mean(np.argmax(self.data,axis.index_in_array))
+        axis.offset = hyperspy.axes.generate_axis(0, axis.scale, 
+            axis.size, imax)[0]
+        print('Energy offset applied: %f %s' % ((
+                axis.offset - old_offset), axis.units))
+        if also_apply_to:
+            for sync_signal in also_apply_to:
+                saxis = sync_signal.axes_manager._axes[
+                    axis.index_in_array]
+                saxis.offset += axis.offset - old_offset
+    
+    def estimate_elastic_scattering_intensity(self, threshold=None):
+        """Rough estimation of the elastic scattering signal by 
+        truncation of a EELS low-loss spectrum.
+        
+        Parameters
+        ----------
+        threshold : {None, array}
+            Truncation energy to estimate the intensity of the 
+            elastic scattering. If None the threshold is calculated for 
+            each spectrum as the first minimum after the ZLP centre. The
+            threshold can be provided as a signal of the same dimension 
+            as the input spectrum navigation space containing the 
+            estimated threshold. If the navigation size is 0 a float 
+            number must be provided.
+            
+        Returns
+        -------
+        The elastic scattering intensity. If the navigation size is 0 
+        returns a float. Otherwise it returns a Spectrum, Image or a 
+        Signal, depending on the currenct spectrum navigation 
+        dimensions.
+            
+        """
+        I0 = self._get_navigation_signal()
+        axis = self.axes_manager.signal_axes[0]
+        # Use the data from the current location to estimate
+        # the threshold as the position of the first maximum
+        # after the ZLP
+        maxval = self.axes_manager.navigation_size
+        pbar = hyperspy.misc.progressbar.progressbar(maxval=maxval)
+        for i, s in enumerate(self):
+            if threshold is None:
+                # No threshold has been specified, we calculate it
+                data = s()
+                index = data.argmax()
+                while data[index] > data[index + 1]:
+                    index += 1
+                del data
+            elif hasattr(threshold,'data') is False: 
+                # No data attribute
+                index = axis.value2index(threshold)
+            else:
+                # Threshold specified, by an image instance 
+                cthreshold = threshold.data[self.axes_manager.coordinates]
+                index = axis.value2index(cthreshold)
+            
+            if I0 is None:
+                # Case1: no navigation signal 
+                I0 = s.data[0:index].sum()
+                pbar.finish()
+                return I0
+            else:
+                # Case2: navigation signal present
+                I0.data[self.axes_manager.coordinates] = \
+                    s.data[0:index].sum()
+                
+            pbar.update(i)
+            
+        pbar.finish()
+                
+        I0.mapped_parameters.title = (
+            self.mapped_parameters.title + ' elastic intensity')
+        if self.tmp_parameters.has_item('filename'):
+            I0.tmp_parameters.filename = (
+                self.tmp_parameters.filename +
+                '_elastic_intensity')
+            I0.tmp_parameters.folder = self.tmp_parameters.folder
+            I0.tmp_parameters.extension = \
+                self.tmp_parameters.extension
+        return I0
+    
+    def estimate_elastic_scattering_threshold(self, window=20, npoints=5,
+                                              tol = 0.1):
+        """Estimation of the elastic scattering signal by truncation of 
+        a EELS low-loss spectrum. Calculates the inflexion of the ZLP 
+        derivative within a window using a specified tolerance. It 
+        previously smoothes the data using a Savitzky-Golay algorithm 
+        (can be turned off). 
+        
+        Notice that if a window parameter lower than the threshold is 
+        set, this routine will be unable to find the right point. In
+        these cases, the window parameter will be returned as threshold 
+        #
+        Parameters
+        ----------
+           
+        window : {None, float}
+            If None, the search for the local minimum is performed 
+            using the full energy range. A positive float will restrict
+            the search to the (0,window] energy window.
+        npoints : int
+            If not zero performs order three Savitzky-Golay smoothing 
+            to the data to avoid falling in local minima caused by 
+            the noise.
+        tol : float
+            The threshold tolerance for the derivative. If not provided 
+            it is set to 0.1
+            
+        Returns
+        -------
+        threshold : {Signal instance, float}
+            A Signal of the same dimension as the input spectrum 
+            navigation space containing the estimated threshold. In the 
+            case of a single spectrum a float is returned.
+            
+        """
+        # Create threshold with the same shape as the navigation dims.
+        threshold = self._get_navigation_signal()
+        # Progress Bar
+        maxval = self.axes_manager.navigation_size
+        pbar = hyperspy.misc.progressbar.progressbar(maxval=maxval)
+        axis = self.axes_manager.signal_axes[0]
+        max_index = axis.value2index(window)
+        for i, s in enumerate(self):
+            zlpi = s.data.argmax() + 1
+            if max_index -zlpi < 10:
+                max_index += (10 + zlpi - max_index)
+            data = s()[zlpi:max_index].copy()
+            if npoints:
+                data = np.abs(utils.sg(data, npoints, 1, diff_order=1))
+            imin = (data < tol).argmax() + zlpi
+            cthreshold = axis.index2value(imin)
+            if (cthreshold == 0): cthreshold = window 
+            del data 
+            # If single spectrum, stop and return value
+            if threshold is None:
+                threshold = float(cthreshold)
+                pbar.finish()
+                return threshold
+            else:
+                threshold.data[self.axes_manager.coordinates] = \
+                    cthreshold
+                pbar.update(i)
+                
+        # Create spectrum image, stop and return value
+        threshold.mapped_parameters.title = (
+            self.mapped_parameters.title + 
+            ' ZLP threshold')
+        if self.tmp_parameters.has_item('filename'):
+            threshold.tmp_parameters.filename = (
+                self.tmp_parameters.filename +
+                '_ZLP_threshold')
+            threshold.tmp_parameters.folder = self.tmp_parameters.folder
+            threshold.tmp_parameters.extension = \
+                self.tmp_parameters.extension
+        pbar.finish()
+        return threshold
+        
+    def estimate_thickness(self, threshold=None, zlp=None,):
+        """Estimates the thickness (relative to the mean free path) 
+        of a sample using the log-ratio method.
+        
+        The current EELS spectrum must be a low-loss spectrum containing
+        the zero-loss peak. The hyperspectrum must be well calibrated 
+        and aligned. 
+        
+        Parameters
+        ----------
+        zlp : {None, EELSSpectrum}
+            If None estimates the zero-loss peak by integrating the
+            intensity of the spectrum up to the value defined in 
+            threshold (i.e. by truncation). Otherwise the zero-loss
+            peak intensity is calculated from the ZLP spectrum
+            supplied.
+        threshold : {None, float, Signal instance}
+            Truncation energy to estimate the intensity of the 
+            elastic scattering. Notice that in the case of a Signal the
+            instance has to be of the same dimension as the input 
+            spectrum navigation space containing the estimated 
+            threshold. In the case of a single spectrum a float is good
+            enough.If None the threshold is taken as the first minimum 
+            after the ZLP centre.
+            
+        Returns
+        -------
+        The thickness relative to the MFP. If it is a single spectrum 
+        returns a float. Otherwise it returns a Spectrum, Image or a 
+        Signal, depending on the currenct spectrum navigation 
+        dimensions.
+            
+        Notes
+        -----        
+        For details see: Egerton, R. Electron Energy-Loss 
+        Spectroscopy in the Electron Microscope. Springer-Verlag, 2011.
+        
+        """       
+        
+        dc = self.data
+        axis = self.axes_manager.signal_axes[0]
+        total_intensity = dc.sum(axis.index_in_array)
+        if zlp is not None:
+            I0 = zlp.data.sum(axis.index_in_array)            
+        else:
+            I0 = self.estimate_elastic_scattering_intensity(
+                                                threshold=threshold)
+            if self.axes_manager.navigation_size > 0:
+                I0 = I0.data
+        t_over_lambda = np.log(total_intensity / I0)
+        s = self._get_navigation_signal()
+        if s is None:
+            return t_over_lambda
+        else:
+            s.data = t_over_lambda
+            s.mapped_parameters.title = (self.mapped_parameters.title + 
+                ' $\\frac{t}{\\lambda}$')
+            if self.tmp_parameters.has_item('filename'):
+                s.tmp_parameters.filename = (
+                    self.tmp_parameters.filename +
+                    '_relative_thickness')
+                s.tmp_parameters.folder = self.tmp_parameters.folder
+                s.tmp_parameters.extension = \
+                    self.tmp_parameters.extension
+            return s
+                
+                
+    def estimate_FWHM(self, factor=0.5, energy_range=(-10.,10.),
+                      der_roots=False):
+        """Use a third order spline interpolation to estimate the FWHM 
+        of a peak at the current position.
+        
+        Parameters:
+        -----------
+        factor : float < 1
+            By default is 0.5 to give FWHM. Choose any other float to 
+            give find the position of a different fraction of the peak.
+        energy_range : tuple of floats
+            energy interval containing the peak.
+        der_roots: bool
+            If True, compute the roots of the first derivative
+            (2 times slower).  
+        
+        Returns:
+        --------
+        dictionary. Keys:
+            'FWHM' : float
+                 width, at half maximum or other fraction as choosen by
+            `factor`. 
+            'FWHM_E' : tuple of floats
+                Coordinates in energy units of the FWHM points.
+            'der_roots' : tuple
+                Position in energy units of the roots of the first
+                derivative if der_roots is True (False by default)
+                
+        """
+        axis = self.axes_manager.signal_axes[0]
+        i0, i1 = (axis.value2index(energy_range[0]), 
+                  axis.value2index(energy_range[1]))
+        data = self()[i0:i1]
+        x = axis.axis[i0:i1]
+        height = np.max(data)
+        spline_fwhm = scipy.interpolate.UnivariateSpline(
+                            x, data - factor * height)
+        pair_fwhm = spline_fwhm.roots()[0:2]
+        fwhm = pair_fwhm[1] - pair_fwhm[0]
+        
+        if der_roots:
+            der_x = np.arange(x[0], x[-1] + 1, (x[1] - x[0]) * 0.2)
+            derivative = spline_fwhm(der_x, 1)
+            spline_der = scipy.interpolate.UnivariateSpline(der_x,
+                derivative)
+            return {'FWHM' : fwhm,
+                     'pair' : pair_fwhm, 
+                     'der_roots': spline_der.roots()}
+        else:
+            return {'FWHM' : fwhm,
+                     'FWHM_E' : pair_fwhm}
+                     
+    def extract_zero_loss_peak(self, threshold=None, mode=None, 
+                        window_s=100, background=0.0): 
+        """ General Tool to extract the zero loss peak (ZLP) from the 
+        rest of the low-loss EELSSpectrum provided, using the inflexion 
+        points calculated from estimate_elastic_scattering_threshold, or
+        any other threshold specified. The input EELSSpectrum must have
+        been calibrated correctly (ZLP energy channel = 0 eV)    
+        
+        A special preparation for fourier log-deconvolution is available
+        in which the input EELSSpectrum is also be modified, according 
+        to Egerton (2011). Both EELSSpectra - input and output ZLP - are
+        expanded to the next power of two, and the left side of the ZLP
+        moved to the right end. The discontinuities are smoothed using 
+        Hann window, preserving the value of the integral below the
+        spectra. Input EELSSpectrum will be extrapolated to the right 
+        using a hanning tapered power law extrapolation (uses native
+        power_law_extrapolation method).
+        
+        This special method will return 2 EELSSpectrum instances. Please
+        see sections below for more information.
+
+        Parameters
+        ----------
+        threshold : {None, float, EELSSpectrum}
+            Truncation energy to estimate the intensity of the 
+            elastic scattering. Notice that in the case of a 
+            multidimensional EELSSpectrum the instance has to be of the 
+            same dimension as the input spectrum navigation space 
+            containing the estimated threshold. 
+            A float number can be used as a general threshold for
+            multidimensional signals, but, it must be used in the case 
+            of a single spectrum. Notice that numpy float dtypes won't 
+            work (convert the data beforehand with the float() method).
+            If None, the threshold is taken as the first minimum 
+            after the ZLP centre.
+        mode : {None, 'smooth','flog'}
+            Method for smoothing the right-hand-side of the cropped ZLP. 
+            With this selection the behavior or the program is much 
+            altered, choose wisely.
+                None: No method is applied.
+                smooth: Hanning window is applied to the right end - TODO
+                flog: Special preparation for fourier_log_deconvolution
+        window_s : {int, float}
+            For mode "flog", number of channels from the right end of 
+            the spectrum that are used for the power_law_extrapolation. 
+            If specified by a float value, the program will calculate 
+            the number of channels that correspond to that value using 
+            the signal axis scale.
+        background: float
+            For mode "flog", sets a background general level to be 
+            subtracted from the spectrum. Default is no background used.
+        Returns
+        -------
+        zlp : EELSSpectrum
+            This instance should contain the extended zero loss peak 
+            EELSSpectrum, prepared for fourier_log_deconvolution
+        
+        If mode "flog" is selected, it will return also,
+        j : EELSSpectrum
+            This instance should contain the extended input EELSSpectrum,
+            prepared for fourier_log_deconvolution
+        
+        Example of use: 
+            s_fft, zlp = s.extract_zero_loss_peak(mode='flog')
+
+        Notes
+        -----        
+        For details see: Egerton, R. Electron Energy-Loss 
+        Spectroscopy in the Electron Microscope. Springer-Verlag, 2011.
+        """ 
+        zlp = self.deepcopy()
+        axes = zlp.axes_manager
+        Eaxis = axes.signal_axes[0]
+        slicer = lambda x: zlp.axes_manager._get_data_slice(
+                            [(Eaxis.index_in_array, slice(x[0],x[1])),])
+        if mode is 'flog':
+            # Calculate the next Power of 2
+            old = Eaxis.size
+            npot = int(2 ** np.ceil(np.log2(old)))
+            new = npot + (npot-old)
+            # Extend the spectrum
+            new_shape = list(self.data.shape)
+            new_shape[Eaxis.index_in_array] += new
+            zlp.data =  np.zeros((new_shape))
+            zlp.get_dimensions_from_data()
+            zlp_index=Eaxis.value2index(0)
+            # Slice the zlp left-side to the right!
+            zlp.data[slicer((None,old-zlp_index))] = \
+                                    self.data[slicer((zlp_index,old))]
+            zlp.data[slicer((-zlp_index,None))] = \
+                                    self.data[slicer((None,zlp_index))]
+            Eaxis.offset -= Eaxis.axis[0]
+        if threshold is None:
+            # No threshold has been specified, we calculate it
+            zlp_index=Eaxis.value2index(0)
+            threshold = (zlp.data[slicer((zlp_index,-1))] < 
+                zlp.data[slicer((1+zlp_index,None))]).argmax(Eaxis.index_in_array)
+            v2i = np.vectorize(lambda x: Eaxis.index2value(x))
+            threshold = v2i(threshold + zlp_index)
+            td = threshold.reshape(np.insert(threshold.shape,
+                    Eaxis.index_in_array, 1))
+        elif type(threshold) is float: 
+            # The threshold is a float
+            if zlp.axes_manager.navigation_shape[0] > 0:
+                td = threshold * np.ones(zlp.axes_manager.navigation_shape)
+            else:
+                td = np.array(threshold)
+            td = td.reshape(np.insert(td.shape,Eaxis.index_in_array, 1))    
+        else:
+            # Threshold specified by an image instance
+            td = threshold.data.reshape(np.insert(threshold.data.shape,
+                    Eaxis.index_in_array, 1))    
+        # The crop will use masks from provided threshold.
+        if mode is not 'flog':
+            E = Eaxis.axis
+            # Crop ZLP
+            zlp.data[td < E] = 0
+            # TODO: Implement auto-dtype method in general parameters
+            #zlp.data = zlp.data.astype('float32')
+            # Zero loss peak is ready.
+            return zlp
+        else:
+            # First part, crop ZLP and apply Hann window,
+            E = Eaxis.axis[:Eaxis.size*.5]
+            # get threshold indices array and threshold data value,
+            itd = np.vectorize(
+                lambda x: zlp.axes_manager.signal_axes[0].value2index(x))(td)
+            mask = (td+Eaxis.scale*0.5 > E) & (td-Eaxis.scale*0.5 < E)
+            if zlp.axes_manager.navigation_shape[0] > 0:
+                td_value = zlp.data[mask].reshape(
+                            zlp.axes_manager.navigation_shape)
+            else:
+                td_value = zlp.data[mask]
+            td_value = td_value.ravel()
+            # actual ZLP cropping is done now,
+            zlp.data[td-Eaxis.scale*0.5 < E] = 0
+            # design Hann window from 0 till twice the maximum threshold 
+            itd_max=  (2*td.max() > E).argmin() 
+            hann_tap = lambda x: np.concatenate(
+                                    (np.hanning((x)*4)[:x], 
+                                    -np.hanning((x)*4)[-x:], 
+                                    np.zeros(itd_max-2*x)))
+            vh = np.array(
+                [td_value[ix]*hann_tap(x) for ix, x in enumerate(itd.flat)])
+            # apply the designed Hann window into mask
+            td_max = td.copy()
+            td_max.fill(2 * td.max())
+            zlp.data[td_max > E] -=  vh.ravel()
+            # zero loss peak is ready.
+            # TODO: Implement auto-dtype method in general parameters
+            #zlp.data = zlp.data.astype('float32')
+            
+            # Second part, prepare the input spectrum for F.L. deconv.,
+            s = self.deepcopy()
+            Eaxis = s.axes_manager.signal_axes[0]
+            # signal data,
+            self_size = Eaxis.size
+            zlp_index = Eaxis.value2index(0)
+            zlp_size = zlp.axes_manager.signal_axes[0].size
+            # move E=0 to first channel,
+            s.crop_in_units(Eaxis.index_in_array, 0, Eaxis.high_value)
+            s.data = s.data - background
+            s_size = Eaxis.size
+            # compute next "Power of 2" size,
+            size = int(2 ** np.ceil(np.log2(2*self_size-1)))
+            size_new = size - s_size
+            # extrapolate s using a power law,
+            if type(window_s) is float:
+                window_s = Eaxis.value2index(window_s)
+            _s=s.power_law_extrapolation(window_size=window_s,
+                                        extrapolation_size=size_new,
+                                        fix_neg_r=True)
+            # subtract Hann window to that power law,
+            slicer = lambda x: _s.axes_manager._get_data_slice([(Eaxis.index_in_array, slice(x[0],x[1])),])
+            new_shape = list(self.data.shape)
+            new_shape[Eaxis.index_in_array] = size_new
+            cbell = 0.5*(1-np.cos(np.pi*np.arange(0,size_new)/(size_new-zlp_index-1)))
+            dext = _s.data[slicer((size-1,size))]
+            _s.data[slicer((s_size,None))] -= np.ones(new_shape)*cbell*dext
+            # finally, paste ZLP left side to the right side
+            _s.data[slicer((-zlp_index,None))] = zlp.data[slicer((-zlp_index,None))]
+            # input spectrum is prepared for F.L. deconv.
+            # TODO: Implement auto-dtype method in general parameters
+            #_s.data = _s.data.astype('float32')
+            
+            # Sign the work and leave...
+            _s.mapped_parameters.title = (_s.mapped_parameters.title + 
+                                             ' prepared for Fourier-log deconvolution')
+            zlp.mapped_parameters.title = (zlp.mapped_parameters.title + 
+                                             ' prepared for Fourier-log deconvolution')
+            return _s, zlp
+
+    def fourier_log_deconvolution(self, zlp, prepared=False, 
+                                    add_zlp=False, crop=False,
+                                    type_change=False):
+        """Performs fourier-log deconvolution.
+        
+        Parameters
+        ----------
+        zlp : EELSSpectrum
+            The corresponding zero-loss peak.
+        prepared : bool
+            Use True if the input EELSSpectra have been preparated with
+            split_zero_loss_peak_flog.
+        add_zlp : bool
+            If True, adds the ZLP to the deconvolved spectrum
+        crop : bool
+            If True crop the spectrum to leave out the channels that
+            have been modified to decay smoothly to zero at the sides 
+            of the spectrum.
+        type_change : bool
+            If True, intermediate changes to float32 dtype are used. Use 
+            this option to avoid raising memory errors in huge datasets.
+        
+        Returns
+        -------
+        An EELSSpectrum containing the current data deconvolved.
+        
+        Notes
+        -----        
+        For details see: Egerton, R. Electron Energy-Loss 
+        Spectroscopy in the Electron Microscope. Springer-Verlag, 2011.
+        
+        """
+        s = self.deepcopy()
+        tapped_channels = 0
+        
+        zlp_size = zlp.axes_manager.signal_axes[0].size 
+        self_size = self.axes_manager.signal_axes[0].size
+        if prepared is False:
+            tapped_channels = s.hanning_taper()
+            # Conservative new size to solve the wrap-around problem 
+            size = zlp_size + self_size -1
+            # Increase to the closest multiple of two to enhance the FFT 
+            # performance
+            size = int(2 ** np.ceil(np.log2(size)))
+        elif self_size == zlp_size:
+            tapped_channels = 0
+            size = self_size
+        axis = self.axes_manager.signal_axes[0]
+        # TODO: Implement auto-dtype method in general parameters
+        if type_change is False:
+            z = np.fft.rfft(zlp.data, n=size, axis=axis.index_in_array)
+            j = np.fft.rfft(s.data, n=size, axis=axis.index_in_array)
+            j1 = z * np.nan_to_num(np.log(j / z))
+            sdata = np.fft.irfft(j1, axis=axis.index_in_array)
+        elif type_change is True:
+            z = np.fft.rfft(zlp.data, n=size, axis=axis.index_in_array).astype('complex64')
+            j = np.fft.rfft(s.data, n=size, axis=axis.index_in_array).astype('complex64')
+            j1 = z * np.nan_to_num(np.log(j / z))
             sdata = np.fft.irfft(j1, axis=axis.index_in_array).astype('float32')
-        
-=======
-        tapped_channels = s.hanning_taper()
-        zlp_size = zlp.axes_manager.signal_axes[0].size 
-        self_size = self.axes_manager.signal_axes[0].size
-        # Conservative new size to solve the wrap-around problem 
-        size = zlp_size + self_size -1
-        # Increase to the closest multiple of two to enhance the FFT 
-        # performance
-        size = int(2 ** np.ceil(np.log2(size)))
-        axis = self.axes_manager.signal_axes[0]
-        z = np.fft.rfft(zlp.data, n=size, axis=axis.index_in_array)
-        j = np.fft.rfft(s.data, n=size, axis=axis.index_in_array)
-        j1 = z * np.nan_to_num(np.log(j / z))
-        sdata = np.fft.irfft(j1, axis=axis.index_in_array)
-        def get_cropping_slice(axis, index):
-            cslice = [slice,] * len(self.axes_manager._axes)
-            cslice[axis] = slice(None, index)
-            return tuple(cslice)
->>>>>>> faf46f6e
-        s.data = sdata[s.axes_manager._get_data_slice(
-            [(axis.index_in_array, slice(None,self_size)),])]
-        if add_zlp is True:
-            if self_size >= zlp_size:
-                s.data[s.axes_manager._get_data_slice(
-                    [(axis.index_in_array, slice(None,zlp_size)),])
-                    ] += zlp.data
-            else:
-                s.data += zlp.data[s.axes_manager._get_data_slice(
-                    [(axis.index_in_array, slice(None,self_size)),])]
-                    
-        s.mapped_parameters.title = (s.mapped_parameters.title + 
-                                     ' after Fourier-log deconvolution')
-        if s.tmp_parameters.has_item('filename'):
-                s.tmp_parameters.filename = (
-                    self.tmp_parameters.filename +
-                    '_after_fourier_log_deconvolution')
-        if crop is True:
-<<<<<<< HEAD
-            s.crop_in_pixels(axis.index_in_array,
-                             None, -tapped_channels)
-=======
-            s.crop(axis.index_in_axes_manager,
-                             None, int(-tapped_channels))
->>>>>>> faf46f6e
-        return s
-
-    def fourier_ratio_deconvolution(self, ll, fwhm=None,
-                                    threshold=None,
-                                    extrapolate_lowloss=True,
-                                    extrapolate_coreloss=True):
-        """Performs Fourier-ratio deconvolution.
-        
-        The core-loss should have the background removed. To reduce
-         the noise amplication the result is convolved with a
-        Gaussian function.        
-        
-        Parameters
-        ----------
-        ll: EELSSpectrum
-            The corresponding low-loss (ll) EELSSpectrum.
-            
-        fwhm : float or None
-            Full-width half-maximum of the Gaussian function by which 
-            the result of the deconvolution is convolved. It can be 
-            used to select the final SNR and spectral resolution. If 
-            None, the FWHM of the zero-loss peak of the low-loss is
-            estimated and used.
-        threshold : {None, float}
-            Truncation energy to estimate the intensity of the 
-            elastic scattering. If None the threshold is taken as the
-             first minimum after the ZLP centre.
-        extrapolate_lowloss, extrapolate_coreloss : bool
-            If True the signals are extrapolated using a power law,
-            
-        Notes
-        -----        
-        For details see: Egerton, R. Electron Energy-Loss 
-        Spectroscopy in the Electron Microscope. Springer-Verlag, 2011.
-        
-        """
-        orig_cl_size = self.axes_manager.signal_axes[0].size
-        if extrapolate_coreloss is True:
-            cl = self.power_law_extrapolation(
-                window_size=20,
-                extrapolation_size=100)
-        else:
-            cl = self.deepcopy()
-            
-        if extrapolate_lowloss is True:
-            ll = ll.power_law_extrapolation(
-                window_size=100,
-                extrapolation_size=100)
-        else:
-            ll = ll.deepcopy()
-        
-        ll.hanning_taper()
-        cl.hanning_taper()
-
-        ll_size = ll.axes_manager.signal_axes[0].size 
-        cl_size = self.axes_manager.signal_axes[0].size
-        # Conservative new size to solve the wrap-around problem 
-        size = ll_size + cl_size -1
-        # Increase to the closest multiple of two to enhance the FFT 
-        # performance
-        size = int(2 ** np.ceil(np.log2(size)))
-        
-        axis = ll.axes_manager.signal_axes[0]
-        if fwhm is None:
-            fwhm = ll.estimate_FWHM()['FWHM']
-            print("FWHM = %1.2f" % fwhm) 
-
-        I0 = ll.estimate_elastic_scattering_intensity(
-                                                threshold=threshold)
-        if ll.axes_manager.navigation_size > 0:
-            I0 = I0.data
-            I0_shape = list(I0.shape)
-            I0_shape.insert(axis.index_in_array,1)
-            I0 = I0.reshape(I0_shape)
-            
-        from hyperspy.components.gaussian import Gaussian
-        g = Gaussian()
-        g.sigma.value = fwhm / 2.3548
-        g.A.value = 1
-        g.centre.value = 0
-        zl = g.function(
-                np.linspace(axis.offset,
-                            axis.offset + axis.scale * (size - 1),
-                            size))
-        z = np.fft.rfft(zl)
-        jk = np.fft.rfft(cl.data, n=size,axis=axis.index_in_array)
-        jl = np.fft.rfft(ll.data, n=size, axis=axis.index_in_array)
-        zshape = [1,] * len(cl.data.shape)
-        zshape[axis.index_in_array] = jk.shape[axis.index_in_array]
-        cl.data = np.fft.irfft(z.reshape(zshape) * jk / jl,
-                             axis=axis.index_in_array)
-        cl.data *= I0
-<<<<<<< HEAD
-        cl.crop_in_pixels(-1,None,orig_cl_size)
-=======
-        cl.crop(-1,None,int(orig_cl_size))
->>>>>>> faf46f6e
-        cl.mapped_parameters.title = (self.mapped_parameters.title + 
-            ' after Fourier-ratio deconvolution')
-        if cl.tmp_parameters.has_item('filename'):
-                cl.tmp_parameters.filename = (
-                    self.tmp_parameters.filename +
-                    'after_fourier_ratio_deconvolution')
-        return cl
-            
-    def richardson_lucy_deconvolution(self,  psf, iterations=15, 
-                                      mask=None):
-        """1D Richardson-Lucy Poissonian deconvolution of 
-        the spectrum by the given kernel.
-    
-        Parameters:
-        -----------
-        iterations: int
-            Number of iterations of the deconvolution. Note that 
-            increasing the value will increase the noise amplification.
-        psf: EELSSpectrum
-            It must have the same signal dimension as the current 
-            spectrum and a spatial dimension of 0 or the same as the 
-            current spectrum.
-            
-        Notes:
-        -----
-        For details on the algorithm see Gloter, A., A. Douiri, 
-        M. Tence, and C. Colliex. “Improving Energy Resolution of 
-        EELS Spectra: An Alternative to the Monochromator Solution.” 
-        Ultramicroscopy 96, no. 3–4 (September 2003): 385–400.
-        
-        """
-
-        ds = self.deepcopy()
-        ds.data = ds.data.copy()
-        ds.mapped_parameters.title += (
-            ' after Richardson-Lucy deconvolution %i iterations' % 
-                iterations)
-        if ds.tmp_parameters.has_item('filename'):
-                ds.tmp_parameters.filename += (
-                    '_after_R-L_deconvolution_%iiter' % iterations)
-        psf_size = psf.axes_manager.signal_axes[0].size
-        kernel = psf()
-        imax = kernel.argmax()
-        j = 0
-        maxval = self.axes_manager.navigation_size
-        if maxval > 0:
-            pbar = progressbar(maxval=maxval)
-        for D in self:
-            D = D.data.copy()
-            if psf.axes_manager.navigation_dimension != 0:
-                kernel = psf(axes_manager=self.axes_manager)
-                imax = kernel.argmax()
-
-            s = ds(axes_manager=self.axes_manager)
-            mimax = psf_size -1 - imax
-            O = D.copy()
-            for i in xrange(iterations):
-                first = np.convolve(kernel, O)[imax: imax + psf_size]
-                O = O * (np.convolve(kernel[::-1], 
-                         D / first)[mimax: mimax + psf_size])
-            s[:] = O
-            j += 1
-            if maxval > 0:
-                pbar.update(j)
-        if maxval > 0:
-            pbar.finish()
-        
-        return ds
-
-            
-    def _spikes_diagnosis(self, signal_mask=None, 
-                         navigation_mask=None):
-        """Plots a histogram to help in choosing the threshold for 
-        spikes removal.
-        
-        Parameters
-        ----------
-        signal_mask: boolean array
-            Restricts the operation to the signal locations not marked 
-            as True (masked)
-        navigation_mask: boolean array
-            Restricts the operation to the navigation locations not 
-            marked as True (masked).
-        
-        See also
-        --------
-        spikes_removal_tool
-        
-        """
-        dc = self.data
-        axis = self.axes_manager.signal_axes[0]
-        if signal_mask is not None:
-            dc = dc[..., ~signal_mask]
-        if navigation_mask is not None:
-            dc = dc[~navigation_mask, :]
-        der = np.abs(np.diff(dc, 1, -1))
-        plt.figure()
-        plt.hist(np.ravel(der.max(-1)),100)
-        plt.xlabel('Threshold')
-        plt.ylabel('Counts')
-        plt.draw()
-        
-        
-    def spikes_removal_tool(self,signal_mask=None, 
-                            navigation_mask=None):
-        """Graphical interface to remove spikes from EELS spectra.
-
-        Parameters
-        ----------
-        signal_mask: boolean array
-            Restricts the operation to the signal locations not marked 
-            as True (masked)
-        navigation_mask: boolean array
-            Restricts the operation to the navigation locations not 
-            marked as True (masked)
-
-        See also
-        --------
-        _spikes_diagnosis, 
-
-        """
-        sr = SpikesRemoval(self,navigation_mask=navigation_mask,
-                           signal_mask=signal_mask)
-        sr.edit_traits()
-        return sr
-        
-    def _are_microscope_parameters_missing(self):
-        """Check if the EELS parameters necessary to calculate the GOS
-        are defined in mapped_parameters. If not, in interactive mode 
-        raises an UI item to fill the values"""
-        must_exist = (
-            'TEM.convergence_angle', 
-            'TEM.beam_energy',
-            'TEM.EELS.collection_angle',)
-        missing_parameters = []
-        for item in must_exist:
-            exists = self.mapped_parameters.has_item(item)
-            if exists is False:
-                missing_parameters.append(item)
-        if missing_parameters:
-            if preferences.General.interactive is True:
-                par_str = "The following parameters are missing:\n"
-                for par in missing_parameters:
-                    par_str += '%s\n' % par
-                par_str += 'Please set them in the following wizard'
-                is_ok = messagesui.information(par_str)
-                if is_ok:
-                    self._set_microscope_parameters()
-                else:
-                    return True
-            else:
-                return True
-        else:
-            return False
-                
-    def set_microscope_parameters(self, beam_energy=None, 
-            convergence_angle=None, collection_angle=None):
-        """Set the microscope parameters that are necessary to calculate
-        the GOS.
-        
-        If not all of them are defined, raises in interactive mode 
-        raises an UI item to fill the values
-        
-        beam_energy: float
-            The energy of the electron beam in keV
-        convengence_angle : float
-            In mrad.
-        collection_angle : float
-            In mrad.
-        """
-        if self.mapped_parameters.has_item('TEM') is False:
-            self.mapped_parameters.add_node('TEM')
-        if self.mapped_parameters.has_item('TEM.EELS') is False:
-            self.mapped_parameters.TEM.add_node('EELS')
-        mp = self.mapped_parameters
-        if beam_energy is not None:
-            mp.TEM.beam_energy = beam_energy
-        if convergence_angle is not None:
-            mp.TEM.convergence_angle = convergence_angle
-        if collection_angle is not None:
-            mp.TEM.EELS.collection_angle = collection_angle
-        
-        self._are_microscope_parameters_missing()
-                
-            
-    @only_interactive            
-    def _set_microscope_parameters(self):
-        if self.mapped_parameters.has_item('TEM') is False:
-            self.mapped_parameters.add_node('TEM')
-        if self.mapped_parameters.has_item('TEM.EELS') is False:
-            self.mapped_parameters.TEM.add_node('EELS')
-        tem_par = TEMParametersUI()
-        mapping = {
-            'TEM.convergence_angle' : 'tem_par.convergence_angle',
-            'TEM.beam_energy' : 'tem_par.beam_energy',
-            'TEM.EELS.collection_angle' : 'tem_par.collection_angle',}
-        for key, value in mapping.iteritems():
-            if self.mapped_parameters.has_item(key):
-                exec('%s = self.mapped_parameters.%s' % (value, key))
-        tem_par.edit_traits()
-        mapping = {
-            'TEM.convergence_angle' : tem_par.convergence_angle,
-            'TEM.beam_energy' : tem_par.beam_energy,
-            'TEM.EELS.collection_angle' : tem_par.collection_angle,}
-        for key, value in mapping.iteritems():
-            if value != t.Undefined:
-                exec('self.mapped_parameters.%s = %s' % (key, value))
-        self._are_microscope_parameters_missing()
-        
-            
-    def power_law_extrapolation(self, window_size=20,
-                                extrapolation_size=1024,
-                                add_noise=False,
-                                fix_neg_r=False):
-        """Extrapolate the spectrum to the right using a powerlaw
-        
-        
-        Parameters
-        ----------
-        window_size : int
-            The number of channels from the right side of the 
-            spectrum that are used to estimate the power law 
-            parameters.        
-        extrapolation_size : int
-            Size of the extrapolation in number of channels
-        add_noise : bool
-            If True, add poissonian noise to the extrapolated spectrum.
-        fix_neg_r : bool
-            If True, the negative values for the "components.PowerLaw" 
-            parameter r will be flagged and the extrapolation will be 
-            done with a constant zero-value.
-        
-        Returns
-        -------
-        A new spectrum, with the extrapolation.
-            
-        """
-        axis = self.axes_manager.signal_axes[0]
-        s = self.deepcopy()
-        s.mapped_parameters.title += (
-            ' %i channels extrapolated' % 
-                extrapolation_size)
-        if s.tmp_parameters.has_item('filename'):
-                s.tmp_parameters.filename += (
-                    '_%i_channels_extrapolated' % extrapolation_size)
-        new_shape = list(self.data.shape)
-        new_shape[axis.index_in_array] += extrapolation_size 
-        s.data = np.zeros((new_shape))
-        s.get_dimensions_from_data()
-        s.data[...,:axis.size] = self.data
-        pl = PowerLaw()
-        pl._axes_manager = self.axes_manager
-        pl.estimate_parameters(
-            s, axis.index2value(axis.size - window_size),
-            axis.index2value(axis.size - 1))
-        if fix_neg_r is True:
-            _r = pl.r.map['values']
-            _A = pl.A.map['values']
-            _A[_r<=0] = 0
-            pl.A.map['values'] = _A
-        s.data[...,axis.size:] = (
-            pl.A.map['values'][...,np.newaxis]*
-            s.axes_manager.signal_axes[0].axis[np.newaxis,axis.size:]**(
-            -pl.r.map['values'][...,np.newaxis]))
-        return s
-        
-
-        
- 
-        
-                        
-                      
-#    def build_SI_from_substracted_zl(self,ch, taper_nch = 20):
-#        """Modify the SI to have fit with a smoothly decaying ZL
-#        
-#        Parameters
-#        ----------
-#        ch : int
-#            channel index to start the ZL decay to 0
-#        taper_nch : int
-#            number of channels in which the ZL will decay to 0 from `ch`
-#        """
-#        sp = copy.deepcopy(self)
-#        dc = self.zl_substracted.data_cube.copy()
-#        dc[0:ch,:,:] *= 0
-#        for i in xrange(dc.shape[1]):
-#            for j in xrange(dc.shape[2]):
-#                dc[ch:ch+taper_nch,i,j] *= np.hanning(2 * taper_nch)[:taper_nch]
-#        sp.zl_substracted.data_cube = dc.copy()
-#        dc += self.zero_loss.data_cube
-#        sp.data_cube = dc.copy()
-#        return sp
-#        
-
-#        
-#    def correct_dual_camera_step(self, show_lev = False, mean_interval = 3, 
-#                                 pca_interval = 20, pcs = 2, 
-#                                 normalize_poissonian_noise = False):
-#        """Correct the gain difference in a dual camera using PCA.
-#        
-#        Parameters
-#        ----------
-#        show_lev : boolen
-#            Plot PCA lev
-#        mean_interval : int
-#        pca_interval : int
-#        pcs : int
-#            number of principal components
-#        normalize_poissonian_noise : bool
-#        """ 
-#        # The step is between pixels 1023 and 1024
-#        pw = pca_interval
-#        mw = mean_interval
-#        s = copy.deepcopy(self)
-#        s.energy_crop(1023-pw, 1023 + pw)
-#        s.decomposition(normalize_poissonian_noise)
-#        if show_lev:
-#            s.plot_lev()
-#            pcs = int(raw_input('Number of principal components? '))
-#        sc = s.get_decomposition_model(pcs)
-#        step = sc.data_cube[(pw-mw):(pw+1),:,:].mean(0) - \
-#        sc.data_cube[(pw+1):(pw+1+mw),:,:].mean(0)
-#        self.data_cube[1024:,:,:] += step.reshape((1, step.shape[0], 
-#        step.shape[1]))
-#        self._replot()
-#        return step
+        s.data = sdata[s.axes_manager._get_data_slice(
+            [(axis.index_in_array, slice(None,self_size)),])]
+        if add_zlp is True:
+            if self_size >= zlp_size:
+                s.data[s.axes_manager._get_data_slice(
+                    [(axis.index_in_array, slice(None,zlp_size)),])
+                    ] += zlp.data
+            else:
+                s.data += zlp.data[s.axes_manager._get_data_slice(
+                    [(axis.index_in_array, slice(None,self_size)),])]
+                    
+        s.mapped_parameters.title = (s.mapped_parameters.title + 
+                                     ' after Fourier-log deconvolution')
+        if s.tmp_parameters.has_item('filename'):
+                s.tmp_parameters.filename = (
+                    self.tmp_parameters.filename +
+                    '_after_fourier_log_deconvolution')
+        if crop is True:
+            s.crop(axis.index_in_axes_manager,
+                             None, int(-tapped_channels))
+        return s
+
+    def fourier_ratio_deconvolution(self, ll, fwhm=None,
+                                    threshold=None,
+                                    extrapolate_lowloss=True,
+                                    extrapolate_coreloss=True):
+        """Performs Fourier-ratio deconvolution.
+        
+        The core-loss should have the background removed. To reduce
+         the noise amplication the result is convolved with a
+        Gaussian function.        
+        
+        Parameters
+        ----------
+        ll: EELSSpectrum
+            The corresponding low-loss (ll) EELSSpectrum.
+            
+        fwhm : float or None
+            Full-width half-maximum of the Gaussian function by which 
+            the result of the deconvolution is convolved. It can be 
+            used to select the final SNR and spectral resolution. If 
+            None, the FWHM of the zero-loss peak of the low-loss is
+            estimated and used.
+        threshold : {None, float}
+            Truncation energy to estimate the intensity of the 
+            elastic scattering. If None the threshold is taken as the
+             first minimum after the ZLP centre.
+        extrapolate_lowloss, extrapolate_coreloss : bool
+            If True the signals are extrapolated using a power law,
+            
+        Notes
+        -----        
+        For details see: Egerton, R. Electron Energy-Loss 
+        Spectroscopy in the Electron Microscope. Springer-Verlag, 2011.
+        
+        """
+        orig_cl_size = self.axes_manager.signal_axes[0].size
+        if extrapolate_coreloss is True:
+            cl = self.power_law_extrapolation(
+                window_size=20,
+                extrapolation_size=100)
+        else:
+            cl = self.deepcopy()
+            
+        if extrapolate_lowloss is True:
+            ll = ll.power_law_extrapolation(
+                window_size=100,
+                extrapolation_size=100)
+        else:
+            ll = ll.deepcopy()
+        
+        ll.hanning_taper()
+        cl.hanning_taper()
+
+        ll_size = ll.axes_manager.signal_axes[0].size 
+        cl_size = self.axes_manager.signal_axes[0].size
+        # Conservative new size to solve the wrap-around problem 
+        size = ll_size + cl_size -1
+        # Increase to the closest multiple of two to enhance the FFT 
+        # performance
+        size = int(2 ** np.ceil(np.log2(size)))
+        
+        axis = ll.axes_manager.signal_axes[0]
+        if fwhm is None:
+            fwhm = ll.estimate_FWHM()['FWHM']
+            print("FWHM = %1.2f" % fwhm) 
+
+        I0 = ll.estimate_elastic_scattering_intensity(
+                                                threshold=threshold)
+        if ll.axes_manager.navigation_size > 0:
+            I0 = I0.data
+            I0_shape = list(I0.shape)
+            I0_shape.insert(axis.index_in_array,1)
+            I0 = I0.reshape(I0_shape)
+            
+        from hyperspy.components.gaussian import Gaussian
+        g = Gaussian()
+        g.sigma.value = fwhm / 2.3548
+        g.A.value = 1
+        g.centre.value = 0
+        zl = g.function(
+                np.linspace(axis.offset,
+                            axis.offset + axis.scale * (size - 1),
+                            size))
+        z = np.fft.rfft(zl)
+        jk = np.fft.rfft(cl.data, n=size,axis=axis.index_in_array)
+        jl = np.fft.rfft(ll.data, n=size, axis=axis.index_in_array)
+        zshape = [1,] * len(cl.data.shape)
+        zshape[axis.index_in_array] = jk.shape[axis.index_in_array]
+        cl.data = np.fft.irfft(z.reshape(zshape) * jk / jl,
+                             axis=axis.index_in_array)
+        cl.data *= I0
+        cl.crop(-1,None,int(orig_cl_size))
+        cl.mapped_parameters.title = (self.mapped_parameters.title + 
+            ' after Fourier-ratio deconvolution')
+        if cl.tmp_parameters.has_item('filename'):
+                cl.tmp_parameters.filename = (
+                    self.tmp_parameters.filename +
+                    'after_fourier_ratio_deconvolution')
+        return cl
+            
+    def richardson_lucy_deconvolution(self,  psf, iterations=15, 
+                                      mask=None):
+        """1D Richardson-Lucy Poissonian deconvolution of 
+        the spectrum by the given kernel.
+    
+        Parameters:
+        -----------
+        iterations: int
+            Number of iterations of the deconvolution. Note that 
+            increasing the value will increase the noise amplification.
+        psf: EELSSpectrum
+            It must have the same signal dimension as the current 
+            spectrum and a spatial dimension of 0 or the same as the 
+            current spectrum.
+            
+        Notes:
+        -----
+        For details on the algorithm see Gloter, A., A. Douiri, 
+        M. Tence, and C. Colliex. “Improving Energy Resolution of 
+        EELS Spectra: An Alternative to the Monochromator Solution.” 
+        Ultramicroscopy 96, no. 3–4 (September 2003): 385–400.
+        
+        """
+
+        ds = self.deepcopy()
+        ds.data = ds.data.copy()
+        ds.mapped_parameters.title += (
+            ' after Richardson-Lucy deconvolution %i iterations' % 
+                iterations)
+        if ds.tmp_parameters.has_item('filename'):
+                ds.tmp_parameters.filename += (
+                    '_after_R-L_deconvolution_%iiter' % iterations)
+        psf_size = psf.axes_manager.signal_axes[0].size
+        kernel = psf()
+        imax = kernel.argmax()
+        j = 0
+        maxval = self.axes_manager.navigation_size
+        if maxval > 0:
+            pbar = progressbar(maxval=maxval)
+        for D in self:
+            D = D.data.copy()
+            if psf.axes_manager.navigation_dimension != 0:
+                kernel = psf(axes_manager=self.axes_manager)
+                imax = kernel.argmax()
+
+            s = ds(axes_manager=self.axes_manager)
+            mimax = psf_size -1 - imax
+            O = D.copy()
+            for i in xrange(iterations):
+                first = np.convolve(kernel, O)[imax: imax + psf_size]
+                O = O * (np.convolve(kernel[::-1], 
+                         D / first)[mimax: mimax + psf_size])
+            s[:] = O
+            j += 1
+            if maxval > 0:
+                pbar.update(j)
+        if maxval > 0:
+            pbar.finish()
+        
+        return ds
+
+            
+    def _spikes_diagnosis(self, signal_mask=None, 
+                         navigation_mask=None):
+        """Plots a histogram to help in choosing the threshold for 
+        spikes removal.
+        
+        Parameters
+        ----------
+        signal_mask: boolean array
+            Restricts the operation to the signal locations not marked 
+            as True (masked)
+        navigation_mask: boolean array
+            Restricts the operation to the navigation locations not 
+            marked as True (masked).
+        
+        See also
+        --------
+        spikes_removal_tool
+        
+        """
+        dc = self.data
+        axis = self.axes_manager.signal_axes[0]
+        if signal_mask is not None:
+            dc = dc[..., ~signal_mask]
+        if navigation_mask is not None:
+            dc = dc[~navigation_mask, :]
+        der = np.abs(np.diff(dc, 1, -1))
+        plt.figure()
+        plt.hist(np.ravel(der.max(-1)),100)
+        plt.xlabel('Threshold')
+        plt.ylabel('Counts')
+        plt.draw()
+        
+        
+    def spikes_removal_tool(self,signal_mask=None, 
+                            navigation_mask=None):
+        """Graphical interface to remove spikes from EELS spectra.
+
+        Parameters
+        ----------
+        signal_mask: boolean array
+            Restricts the operation to the signal locations not marked 
+            as True (masked)
+        navigation_mask: boolean array
+            Restricts the operation to the navigation locations not 
+            marked as True (masked)
+
+        See also
+        --------
+        _spikes_diagnosis, 
+
+        """
+        sr = SpikesRemoval(self,navigation_mask=navigation_mask,
+                           signal_mask=signal_mask)
+        sr.edit_traits()
+        return sr
+        
+    def _are_microscope_parameters_missing(self):
+        """Check if the EELS parameters necessary to calculate the GOS
+        are defined in mapped_parameters. If not, in interactive mode 
+        raises an UI item to fill the values"""
+        must_exist = (
+            'TEM.convergence_angle', 
+            'TEM.beam_energy',
+            'TEM.EELS.collection_angle',)
+        missing_parameters = []
+        for item in must_exist:
+            exists = self.mapped_parameters.has_item(item)
+            if exists is False:
+                missing_parameters.append(item)
+        if missing_parameters:
+            if preferences.General.interactive is True:
+                par_str = "The following parameters are missing:\n"
+                for par in missing_parameters:
+                    par_str += '%s\n' % par
+                par_str += 'Please set them in the following wizard'
+                is_ok = messagesui.information(par_str)
+                if is_ok:
+                    self._set_microscope_parameters()
+                else:
+                    return True
+            else:
+                return True
+        else:
+            return False
+                
+    def set_microscope_parameters(self, beam_energy=None, 
+            convergence_angle=None, collection_angle=None):
+        """Set the microscope parameters that are necessary to calculate
+        the GOS.
+        
+        If not all of them are defined, raises in interactive mode 
+        raises an UI item to fill the values
+        
+        beam_energy: float
+            The energy of the electron beam in keV
+        convengence_angle : float
+            In mrad.
+        collection_angle : float
+            In mrad.
+        """
+        if self.mapped_parameters.has_item('TEM') is False:
+            self.mapped_parameters.add_node('TEM')
+        if self.mapped_parameters.has_item('TEM.EELS') is False:
+            self.mapped_parameters.TEM.add_node('EELS')
+        mp = self.mapped_parameters
+        if beam_energy is not None:
+            mp.TEM.beam_energy = beam_energy
+        if convergence_angle is not None:
+            mp.TEM.convergence_angle = convergence_angle
+        if collection_angle is not None:
+            mp.TEM.EELS.collection_angle = collection_angle
+        
+        self._are_microscope_parameters_missing()
+                
+            
+    @only_interactive            
+    def _set_microscope_parameters(self):
+        if self.mapped_parameters.has_item('TEM') is False:
+            self.mapped_parameters.add_node('TEM')
+        if self.mapped_parameters.has_item('TEM.EELS') is False:
+            self.mapped_parameters.TEM.add_node('EELS')
+        tem_par = TEMParametersUI()
+        mapping = {
+            'TEM.convergence_angle' : 'tem_par.convergence_angle',
+            'TEM.beam_energy' : 'tem_par.beam_energy',
+            'TEM.EELS.collection_angle' : 'tem_par.collection_angle',}
+        for key, value in mapping.iteritems():
+            if self.mapped_parameters.has_item(key):
+                exec('%s = self.mapped_parameters.%s' % (value, key))
+        tem_par.edit_traits()
+        mapping = {
+            'TEM.convergence_angle' : tem_par.convergence_angle,
+            'TEM.beam_energy' : tem_par.beam_energy,
+            'TEM.EELS.collection_angle' : tem_par.collection_angle,}
+        for key, value in mapping.iteritems():
+            if value != t.Undefined:
+                exec('self.mapped_parameters.%s = %s' % (key, value))
+        self._are_microscope_parameters_missing()
+        
+            
+    def power_law_extrapolation(self, window_size=20,
+                                extrapolation_size=1024,
+                                add_noise=False,
+                                fix_neg_r=False):
+        """Extrapolate the spectrum to the right using a powerlaw
+        
+        
+        Parameters
+        ----------
+        window_size : int
+            The number of channels from the right side of the 
+            spectrum that are used to estimate the power law 
+            parameters.        
+        extrapolation_size : int
+            Size of the extrapolation in number of channels
+        add_noise : bool
+            If True, add poissonian noise to the extrapolated spectrum.
+        fix_neg_r : bool
+            If True, the negative values for the "components.PowerLaw" 
+            parameter r will be flagged and the extrapolation will be 
+            done with a constant zero-value.
+        
+        Returns
+        -------
+        A new spectrum, with the extrapolation.
+            
+        """
+        axis = self.axes_manager.signal_axes[0]
+        s = self.deepcopy()
+        s.mapped_parameters.title += (
+            ' %i channels extrapolated' % 
+                extrapolation_size)
+        if s.tmp_parameters.has_item('filename'):
+                s.tmp_parameters.filename += (
+                    '_%i_channels_extrapolated' % extrapolation_size)
+        new_shape = list(self.data.shape)
+        new_shape[axis.index_in_array] += extrapolation_size 
+        s.data = np.zeros((new_shape))
+        s.get_dimensions_from_data()
+        s.data[...,:axis.size] = self.data
+        pl = PowerLaw()
+        pl._axes_manager = self.axes_manager
+        pl.estimate_parameters(
+            s, axis.index2value(axis.size - window_size),
+            axis.index2value(axis.size - 1))
+        if fix_neg_r is True:
+            _r = pl.r.map['values']
+            _A = pl.A.map['values']
+            _A[_r<=0] = 0
+            pl.A.map['values'] = _A
+        s.data[...,axis.size:] = (
+            pl.A.map['values'][...,np.newaxis]*
+            s.axes_manager.signal_axes[0].axis[np.newaxis,axis.size:]**(
+            -pl.r.map['values'][...,np.newaxis]))
+        return s
+        
+
+        
+ 
+        
+                        
+                      
+#    def build_SI_from_substracted_zl(self,ch, taper_nch = 20):
+#        """Modify the SI to have fit with a smoothly decaying ZL
+#        
+#        Parameters
+#        ----------
+#        ch : int
+#            channel index to start the ZL decay to 0
+#        taper_nch : int
+#            number of channels in which the ZL will decay to 0 from `ch`
+#        """
+#        sp = copy.deepcopy(self)
+#        dc = self.zl_substracted.data_cube.copy()
+#        dc[0:ch,:,:] *= 0
+#        for i in xrange(dc.shape[1]):
+#            for j in xrange(dc.shape[2]):
+#                dc[ch:ch+taper_nch,i,j] *= np.hanning(2 * taper_nch)[:taper_nch]
+#        sp.zl_substracted.data_cube = dc.copy()
+#        dc += self.zero_loss.data_cube
+#        sp.data_cube = dc.copy()
+#        return sp
+#        
+
+#        
+#    def correct_dual_camera_step(self, show_lev = False, mean_interval = 3, 
+#                                 pca_interval = 20, pcs = 2, 
+#                                 normalize_poissonian_noise = False):
+#        """Correct the gain difference in a dual camera using PCA.
+#        
+#        Parameters
+#        ----------
+#        show_lev : boolen
+#            Plot PCA lev
+#        mean_interval : int
+#        pca_interval : int
+#        pcs : int
+#            number of principal components
+#        normalize_poissonian_noise : bool
+#        """ 
+#        # The step is between pixels 1023 and 1024
+#        pw = pca_interval
+#        mw = mean_interval
+#        s = copy.deepcopy(self)
+#        s.energy_crop(1023-pw, 1023 + pw)
+#        s.decomposition(normalize_poissonian_noise)
+#        if show_lev:
+#            s.plot_lev()
+#            pcs = int(raw_input('Number of principal components? '))
+#        sc = s.get_decomposition_model(pcs)
+#        step = sc.data_cube[(pw-mw):(pw+1),:,:].mean(0) - \
+#        sc.data_cube[(pw+1):(pw+1+mw),:,:].mean(0)
+#        self.data_cube[1024:,:,:] += step.reshape((1, step.shape[0], 
+#        step.shape[1]))
+#        self._replot()
+#        return step