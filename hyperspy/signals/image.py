--- conflicted
+++ resolved
@@ -631,16 +631,10 @@
                               dpi = 600)
 
 
-<<<<<<< HEAD
     def plot_principal_components_maps(self, comp_ids=None, cmap=plt.cm.gray,
                                        recmatrix=None, plot=True, pc=None, on_peaks=False,
                                        per_row=3, scoremap=True, save_figs=False,
                                        directory=None):
-=======
-    def (self, comp_ids=None, cmap=plt.cm.gray,
-                                       recmatrix=None, plot=True, pc=None, 
-                                       on_peaks=False, save_figs=False):
->>>>>>> b50f8a7d
         """Plot the map associated to each independent component
 
         Parameters
