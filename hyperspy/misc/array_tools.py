# Copyright 2007-2020 The HyperSpy developers
#
# This file is part of  HyperSpy.
#
#  HyperSpy is free software: you can redistribute it and/or modify
# it under the terms of the GNU General Public License as published by
# the Free Software Foundation, either version 3 of the License, or
# (at your option) any later version.
#
#  HyperSpy is distributed in the hope that it will be useful,
# but WITHOUT ANY WARRANTY; without even the implied warranty of
# MERCHANTABILITY or FITNESS FOR A PARTICULAR PURPOSE.  See the
# GNU General Public License for more details.
#
# You should have received a copy of the GNU General Public License
# along with  HyperSpy.  If not, see <http://www.gnu.org/licenses/>


from collections import OrderedDict
import math as math
import logging

import numpy as np
from numba import jit

from hyperspy.misc.math_tools import anyfloatin


_logger = logging.getLogger(__name__)


def get_array_memory_size_in_GiB(shape, dtype):
    """Given the size and dtype returns the amount of memory that such
    an array needs to allocate

    Parameters
    ----------
    shape: tuple
    dtype : data-type
        The desired data-type for the array.
    """
    if isinstance(dtype, str):
        dtype = np.dtype(dtype)
    return np.array(shape).cumprod()[-1] * dtype.itemsize / 2. ** 30


def are_aligned(shape1, shape2):
    """Check if two numpy arrays are aligned.

    Parameters
    ----------
    shape1, shape2 : iterable

    Returns
    -------
    isaligned : bool

    """
    isaligned = True
    shape1 = list(shape1)
    shape2 = list(shape2)
    try:
        while isaligned is True:
            dim1 = shape1.pop()
            dim2 = shape2.pop()
            if dim1 != dim2 and (dim1 != 1 and dim2 != 1):
                isaligned = False
    except IndexError:
        return isaligned
    return isaligned


def homogenize_ndim(*args):
    """Given any number of arrays returns the same arrays
    reshaped by adding facing dimensions of size 1.

    """

    max_len = max([len(ary.shape) for ary in args])

    return [ary.reshape((1,) * (max_len - len(ary.shape)) + ary.shape)
            for ary in args]


def _requires_linear_rebin(arr, scale):
    """Returns True if linear_rebin is required.
    Parameters
    ----------
    arr: array
        numpy array to rebin
    scale: tuple
        rebinning factors
    """

    return (np.asarray(arr.shape) %
            np.asarray(scale)).any() or anyfloatin(scale)


def rebin(a, new_shape=None, scale=None, crop=True):
    """Rebin array.

    rebin ndarray data into a smaller or larger array based on a linear
    interpolation. Specify either a new_shape or a scale. Scale of 1== no
    binning. Scale less than one results in up-sampling.

    Parameters
    ----------
    a : numpy array
    new_shape : a list of floats or integer, default None
        For each dimension specify the new_shape of the np.array. This will
        then be converted into a scale.
    scale : a list of floats or integer, default None
        For each dimension specify the new:old pixel ratio, e.g. a ratio of 1
        is no binning and a ratio of 2 means that each pixel in the new
        spectrum is twice the size of the pixels in the old spectrum.
        The length of the list should match the dimension of the numpy array.
        ***Note : Only one of scale or new_shape should be specified otherwise
        the function will not run***
    crop: bool, default True
        When binning by a non-integer number of pixels it is likely that
        the final row in each dimension contains less than the full quota to
        fill one pixel.

        e.g. 5*5 array binned by 2.1 will produce two rows containing 2.1
        pixels and one row containing only 0.8 pixels worth. Selection of
        crop='True' or crop='False' determines whether or not this
        'black' line is cropped from the final binned array or not.

        *Please note that if crop=False is used, the final row in each
        dimension may appear black, if a fractional number of pixels are left
        over. It can be removed but has been left to preserve total counts
        before and after binning.*

    Returns
    -------
    numpy array

    Examples
    --------
    >>> a=rand(6,4); b=rebin(a,scale=(3,2))
    >>> a=rand(6); b=rebin(a,scale=(2,))

    Notes
    -----
    Fast re_bin function Adapted from scipy cookbook
    If rebin function fails with error stating that the function is 'not binned
    and therefore cannot be rebinned', add binned to metadata with:
    >>> s.metadata.Signal.binned = True

    """
    # Series of if statements to check that only one out of new_shape or scale
    # has been given. New_shape is then converted to scale. If both or neither
    # are given the function raises and error and wont run.
    if new_shape is None and scale is None:
        raise ValueError("One of new_shape, or scale must be specified")
    elif new_shape is not None and scale is not None:
        raise ValueError("Only one out of new_shape or scale should be specified.\
                        Not both.")
    elif new_shape is not None:
        scale = []
        for i, axis in enumerate(a.shape):
            scale.append(a.shape[i] / new_shape[i])
    else:
        new_shape = new_shape
        scale = scale
    # check whether or not interpolation is needed.
    if _requires_linear_rebin(arr=a, scale=scale):
        _logger.debug("Using linear_bin")
        if np.issubdtype(a.dtype, np.integer):
            # The _linear_bin function below requires a float dtype
            # because of the default numpy casting rule ('same_kind').
            a = a.astype("float", casting="safe", copy=False)
        return _linear_bin(a, scale, crop)
    else:
        _logger.debug("Using standard rebin with lazy support")
        # if interpolation is not needed run fast re_bin function.
        # Adapted from scipy cookbook.
        lenShape = len(a.shape)
        new_shape = np.asarray(a.shape) // np.asarray(scale)
        # ensure the new shape is integers
        new_shape = tuple(int(ns) for ns in new_shape)
        # check function wont bin to zero.
        for item in new_shape:
            if item == 0:
                raise ValueError("One of your dimensions collapses to zero.\
                Re-adjust your scale values or run code with crop=False to\
                avoid this.")
        scale = np.asarray(a.shape) // np.asarray(new_shape)
        if scale.max() < 2:
            return a.copy()
        if isinstance(a, np.ndarray):
            # most of the operations will fall here and dask is not imported
            rshape = ()
            for athing in zip(new_shape, scale):
                rshape += athing
            return a.reshape(rshape).sum(axis=tuple(
                2 * i + 1 for i in range(lenShape)))
        else:
            import dask.array as da
            try:
                return da.coarsen(np.sum, a, {i: int(f)
                                              for i, f in enumerate(scale)})
            # we provide slightly better error message in hyperspy context
            except ValueError:
                raise ValueError("Rebinning does not align with data dask chunks."
                                 " Rebin fewer dimensions at a time to avoid this"
                                 " error")


@jit(nopython=True, cache=True)
def _linear_bin_loop(result, data, scale):
    for j in range(result.shape[0]):
        # Begin by determining the upper and lower limits of a given new pixel.
        x1 = j * scale
        x2 = min((1 + j) * scale, data.shape[0])
        value = result[j:j + 1]

        if (x2 - x1) >= 1:
            # When binning, the first part is to deal with the fractional pixel
            # left over from it being non-integer binning e.g. when x1=1.4
            cx1 = math.ceil(x1)
            rem = cx1 - x1
            # This will add a value of fractional pixel to the bin, eg if x1=1.4,
            # the fist step will be to add 0.6*data[1]
            value += data[math.floor(x1)] * rem
            # Update x1 to remove the part of the bin we have just added.
            x1 = cx1
            while (x2 - x1) >= 1:
                # Main binning function to add full pixel values to the data.
                value += data[int(x1)]
                # Update x1 each time.
                x1 += 1
            if x2 > x1:
                # Finally take into account the fractional pixel left over.
                value += data[math.floor(x1)] * (x2 - x1)
        else:
            # When step < 1, so we are upsampling
            fx1 = math.floor(x1)
            cx1 = math.ceil(x1)
            if scale > (cx1 - x1) > 0:
                # If our step is smaller than rounding up to the nearest whole
                # number.
                value += data[fx1] * (cx1 - x1)
                x1 = cx1  # This step is needed when this particular bin straddes
                # two neighbouring pixels.
            if x1 < x2:
                # The standard upsampling function where each new pixel is a
                # fraction of the original pixel.
                value += data[math.floor(x1)] * (x2 - x1)


def _linear_bin(dat, scale, crop=True):
    """
    Binning of the spectrum image by a non-integer pixel value.

    Parameters
    ----------
    originalSpectrum : numpy.array
    scale : a list of floats
        For each dimension specify the new:old pixel ratio,
        e.g. a ratio of 1 is no binning; a ratio of 2 means that each pixel in
        the new spectrum is twice the size of the pixels in the old spectrum.
        The length of the list should match the dimensions of the data.
    crop : bool, default True
        When binning by a non-integer number of pixels it is likely that
        the final row in each dimension contains less than the full quota to
        fill one pixel.
        e.g. 5*5 array binned by 2.1 will produce two rows containing 2.1
        pixels and one row containing only 0.8 pixels worth. Selection of
        crop='True' or crop='False' determines whether or not this 'black'
        line is cropped from the final binned array or not.

        *Please note that if crop=False is used, the final row in each
        dimension may appear black, if a fractional number of pixels are left
        over. It can be removed but has been left optional to preserve total
        counts before and after binning.*

    Returns
    -------
    np.array
        with new dimensions width/scale for each dimension in the data.
    """
    if len(dat.shape) != len(scale):
        raise ValueError(
            'The list of bins must match the number of dimensions, including',
            'the energy dimension. In order to not bin in any of these ',
            'dimensions specifically, simply set the value in shape to 1')

    for axis, s in enumerate(scale):
        # For each iteration of linear_bin the axis being interated over has to
        # be switched to axis[0] in order to carry out the interation loop.
        dat = np.swapaxes(dat, 0, axis)
        # The new dimension size is old_size/step, this is rounded down normally
        # but if crop is switched off it is rounded up to the nearest whole
        # number.
        if not np.issubdtype(s, np.floating):
            s = float(s)

        dim = (math.floor(dat.shape[0] / s) if crop
               else math.ceil(dat.shape[0] / s))
        # check function wont bin to zero.
        if dim == 0:
            raise ValueError("One of your dimensions collapses to zero.\
            Re-adjust your scale values or run code with crop=False to\
            avoid this.")
        # Set up the result np.array to have a new axis[0] size for after
        # cropping.
        result = np.zeros((dim,) + dat.shape[1:])
        # Carry out binning over axis[0]
        _linear_bin_loop(result=result, data=dat, scale=s)
        # Swap axis[0] back to the original axis location.
        result = result.swapaxes(0, axis)
        # Update the np.array reading of iterating over the next axis.
        dat = result

    return result


def sarray2dict(sarray, dictionary=None):
    """Converts a struct array to an ordered dictionary

    Parameters
    ----------
    sarray: struct array
    dictionary: None or dict
        If dictionary is not None the content of sarray will be appended to the
        given dictonary

    Returns
    -------
    Ordered dictionary

    """
    if dictionary is None:
        dictionary = OrderedDict()
    for name in sarray.dtype.names:
        dictionary[name] = sarray[name][0] if len(sarray[name]) == 1 \
            else sarray[name]
    return dictionary


def dict2sarray(dictionary, sarray=None, dtype=None):
    """Populates a struct array from a dictionary

    Parameters
    ----------
    dictionary: dict
    sarray: struct array or None
        Either sarray or dtype must be given. If sarray is given, it is
        populated from the dictionary.
    dtype: None, numpy dtype or dtype list
        If sarray is None, dtype must be given. If so, a new struct array
        is created according to the dtype, which is then populated.

    Returns
    -------
    Structure array

    """
    if sarray is None:
        if dtype is None:
            raise ValueError("Either sarray or dtype need to be specified.")
        sarray = np.zeros((1,), dtype=dtype)
    for name in set(sarray.dtype.names).intersection(set(dictionary.keys())):
        if len(sarray[name]) == 1:
            sarray[name][0] = dictionary[name]
        else:
            sarray[name] = dictionary[name]
    return sarray


<<<<<<< HEAD
def calculate_bins_histogram(data):
    """
    Calculate number of bins according to the Freedman Diaconis or the Sturges
    rules, taking the maximum of these two.
    See the numpy.histogram documentation for more details.

    Parameters
    ----------
    data : numpy array
        Input data.

    Returns
    -------
    bins : int
        Number of bins.
    """
    # Sturges rule
    bins_sturges = int(np.log2(data.size))

    # Freedman Diaconis rule
    q75, q25 = np.percentile(data, [75 ,25])
    iqr = q75 - q25
    width = 2 * iqr / np.power(data.size, 1./3)
    bins_fd = int((data.max() - data.min()) / width)

    return max(bins_sturges, bins_fd)


@jit(nopython=True, cache=True)
=======
@jit_ifnumba()
>>>>>>> 1ab508c0
def numba_histogram(data, bins, ranges):
    """
    Parameters
    ----------
    data : numpy array
        Input data. The histogram is computed over the flattened array.
    bins : int
        Number of bins
    ranges : (float, float)
        The lower and upper range of the bins.

    Returns
    -------
    hist : array
        The values of the histogram.
    """
    # Adapted from https://iscinumpy.gitlab.io/post/histogram-speeds-in-python/
    hist = np.zeros((bins,), dtype=np.intp)
    delta = 1/((ranges[1] - ranges[0]) / bins)

    for x in data.flat:
        i = (x - ranges[0]) * delta
        if 0 <= i < bins:
            hist[int(i)] += 1

    return hist<|MERGE_RESOLUTION|>--- conflicted
+++ resolved
@@ -369,39 +369,7 @@
     return sarray
 
 
-<<<<<<< HEAD
-def calculate_bins_histogram(data):
-    """
-    Calculate number of bins according to the Freedman Diaconis or the Sturges
-    rules, taking the maximum of these two.
-    See the numpy.histogram documentation for more details.
-
-    Parameters
-    ----------
-    data : numpy array
-        Input data.
-
-    Returns
-    -------
-    bins : int
-        Number of bins.
-    """
-    # Sturges rule
-    bins_sturges = int(np.log2(data.size))
-
-    # Freedman Diaconis rule
-    q75, q25 = np.percentile(data, [75 ,25])
-    iqr = q75 - q25
-    width = 2 * iqr / np.power(data.size, 1./3)
-    bins_fd = int((data.max() - data.min()) / width)
-
-    return max(bins_sturges, bins_fd)
-
-
 @jit(nopython=True, cache=True)
-=======
-@jit_ifnumba()
->>>>>>> 1ab508c0
 def numba_histogram(data, bins, ranges):
     """
     Parameters
