# Copyright 2007-2016 The HyperSpy developers
#
# This file is part of HyperSpy.
#
# HyperSpy is free software: you can redistribute it and/or modify
# it under the terms of the GNU General Public License as published by
# the Free Software Foundation, either version 3 of the License, or
# (at your option) any later version.
#
# HyperSpy is distributed in the hope that it will be useful,
# but WITHOUT ANY WARRANTY; without even the implied warranty of
# MERCHANTABILITY or FITNESS FOR A PARTICULAR PURPOSE. See the
# GNU General Public License for more details.
#
# You should have received a copy of the GNU General Public License
# along with HyperSpy. If not, see <http://www.gnu.org/licenses/>.


import numpy as np
from nose.tools import (assert_true,
                        assert_false,
                        assert_equal,
                        raises)
import nose.tools as nt
from hyperspy.component import Parameter
from hyperspy.exceptions import NavigationDimensionError
import mock


class Dummy:

    def __init__(self):
        self.value = 1

    def add_one(self):
        self.value += 1


class DummyAxesManager:
    navigation_shape = ()
    indices = ()

    @property
    def _navigation_shape_in_array(self):
        return self.navigation_shape[::-1]


class TestParameterLen1:

    def setUp(self):
        self.par = Parameter()

    def test_set_value(self):
        self.par.value = 2
        assert_equal(self.par.value, 2)

    @raises(ValueError)
    def test_set_value_wrong_length(self):
        self.par.value = (2, 2)

    def test_set_value_bounded(self):
        self.par.bmin = 1
        self.par.bmax = 3
        self.par.ext_bounded = True
        assert_equal(self.par.value, 1)
        self.par.value = 1.5
        assert_equal(self.par.value, 1.5)
        self.par.value = 0.5
        assert_equal(self.par.value, 1)
        self.par.value = 4
        assert_equal(self.par.value, 3)
        self.par.bmax = 2
        assert_equal(self.par.value, 2)
        self.par.value = 1.5
        self.par.bmin = 1.6
        assert_equal(self.par.value, 1.6)

    def test_ext_force_positive(self):
        self.par.ext_bounded = True
        self.par.ext_force_positive = True
        self.par.value = -1.5
        assert_equal(self.par.value, 1.5)
        self.par.bmax = 2
        self.par.value = -3
        assert_equal(self.par.value, 2)

    def test_number_of_elements(self):
        assert_equal(len(self.par), 1)

    def test_default_value(self):
        assert_equal(self.par.value, 0)

    def test_connect_disconnect(self):
        dummy = Dummy()
<<<<<<< HEAD
        self.par.events.value_changed.connect(dummy.add_one, 0)
=======
        self.par.events.value_changed.connect(dummy.add_one, [])
>>>>>>> 05d92dbf
        self.par.value = 1
        assert_equal(dummy.value, 2)

        # Setting the same value should not call the connected functions
        self.par.value = 1
        assert_equal(dummy.value, 2)

        # After disconnecting dummy.value should not change
        self.par.events.value_changed.disconnect(dummy.add_one)
        self.par.value = 2
        assert_equal(dummy.value, 2)

    def test_map_size0(self):
        self.par._axes_manager = DummyAxesManager()
        self.par._create_array()
        self.par.value = 1
        self.par.std = 0.1
        self.par.store_current_value_in_array()
        assert_equal(self.par.map['values'][0], 1)
        assert_true(self.par.map['is_set'][0])
        assert_equal(self.par.map['std'][0], 0.1)

    def test_map_size1(self):
        self.par._axes_manager = DummyAxesManager()
        self.par._axes_manager.navigation_shape = [1, ]
        self.par._create_array()
        self.par.value = 1
        self.par.std = 0.1
        self.par.store_current_value_in_array()
        assert_equal(self.par.map['values'][0], 1)
        assert_true(self.par.map['is_set'][0])
        assert_equal(self.par.map['std'][0], 0.1)

    def test_map_size2(self):
        self.par._axes_manager = DummyAxesManager()
        self.par._axes_manager.navigation_shape = [2, ]
        self.par._axes_manager.indices = (1,)
        self.par._create_array()
        self.par.value = 1
        self.par.std = 0.1
        self.par.store_current_value_in_array()
        assert_equal(self.par.map['values'][1], 1)
        assert_true(self.par.map['is_set'][1])
        assert_equal(self.par.map['std'][1], 0.1)


class TestParameterLen2:

    def setUp(self):
        self.par = Parameter()
        self.par._number_of_elements = 2

    def test_set_value(self):
        self.par.value = (2, 2)
        assert_equal(self.par.value, (2, 2))

    @raises(ValueError)
    def test_set_value_wrong_length(self):
        self.par.value = 2

    @raises(ValueError)
    def test_set_value_wrong_length2(self):
        self.par.value = (2, 2, 2)

    def test_set_value_bounded(self):
        self.par.bmin = 1
        self.par.bmax = 3
        self.par.ext_bounded = True
        self.par.value = (1.5, 1.5)
        assert_equal(self.par.value, (1.5, 1.5))
        self.par.value = (0.5, 0.5)
        assert_equal(self.par.value, (1, 1))
        self.par.value = (4, 4)
        assert_equal(self.par.value, (3, 3))

    def test_ext_force_positive(self):
        self.par.ext_bounded = True
        self.par.ext_force_positive = True
        self.par.value = (2, -1.5)
        assert_equal(self.par.value, (2, 1.5))

    def test_number_of_elements(self):
        assert_equal(len(self.par), 2)

    def test_default_value(self):
        assert_equal(self.par.value, (0, 0))

    def test_connect_disconnect(self):
        dummy = Dummy()
<<<<<<< HEAD
        self.par.events.value_changed.connect(dummy.add_one, 0)
=======
        self.par.events.value_changed.connect(dummy.add_one, [])
>>>>>>> 05d92dbf
        self.par.value = (1, 1)
        assert_equal(dummy.value, 2)

        # Setting the same value should not call the connected functions
        self.par.value = (1, 1)
        assert_equal(dummy.value, 2)

        # After disconnecting dummy.value should not change
        self.par.events.value_changed.disconnect(dummy.add_one)
        self.par.value = (2, 2)
        assert_equal(dummy.value, 2)

    def test_map_size0(self):
        self.par._axes_manager = DummyAxesManager()
        self.par._create_array()
        self.par.value = (1, 1)
        self.par.std = (0.1, 0.1)
        self.par.store_current_value_in_array()
        assert_equal(tuple(self.par.map['values'][0]), (1, 1))
        assert_true(self.par.map['is_set'][0])
        assert_equal(tuple(self.par.map['std'][0]), (0.1, 0.1))

    def test_map_size1(self):
        self.par._axes_manager = DummyAxesManager()
        self.par._axes_manager.navigation_shape = [1, ]
        self.par._create_array()
        self.par.value = (1, 1)
        self.par.std = (0.1, 0.1)
        self.par.store_current_value_in_array()
        assert_equal(tuple(self.par.map['values'][0]), (1, 1))
        assert_true(self.par.map['is_set'][0])
        assert_equal(tuple(self.par.map['std'][0]), (0.1, 0.1))

    def test_map_size2(self):
        self.par._axes_manager = DummyAxesManager()
        self.par._axes_manager.navigation_shape = [2, ]
        self.par._axes_manager.indices = (1,)
        self.par._create_array()
        self.par.value = (1, 1)
        self.par.std = (0.1, 0.1)
        self.par.store_current_value_in_array()
        assert_equal(tuple(self.par.map['values'][1]), (1, 1))
        assert_true(self.par.map['is_set'][1])
        assert_equal(tuple(self.par.map['std'][1]), (0.1, 0.1))

    def test_is_tuple(self):
        self.par.value = np.array((1, 2))
        assert_true(isinstance(self.par.value, tuple))
        self.par.value = [1, 2]
        assert_true(isinstance(self.par.value, tuple))


class TestParameterTwin:

    def setUp(self):
        self.p1 = Parameter()
        self.p2 = Parameter()

    def test_slave_fixed(self):
        assert_true(self.p2.free)
        self.p2.twin = self.p1
        assert_false(self.p2.free)

    def test_twin_value(self):
        self.p2.twin = self.p1
        self.p1.value = 3
        assert_equal(self.p1.value, self.p2.value)
        self.p2.twin = None
        assert_equal(self.p1.value, self.p2.value)
        self.p1.value = 2
        assert_equal(3, self.p2.value)

    def test_twin_value_bounded(self):
        self.p2.bmax = 2
        self.p2.ext_bounded = True
        self.p2.twin = self.p1
        self.p1.value = 3
        assert_equal(self.p1.value, self.p2.value)
        self.p2.twin = None
        assert_equal(self.p2.value, self.p2.bmax)

    def test_twin_function(self):
        self.p2.twin_function = lambda x: x + 2
        self.p2.twin_inverse_function = lambda x: x - 2
        self.p2.twin = self.p1
        assert_equal(self.p1.value, self.p2.value - 2)
        self.p2.value = 10
        assert_equal(self.p1.value, 8)

    def test_inherit_connections(self):
        dummy = Dummy()
<<<<<<< HEAD
        self.p2.events.value_changed.connect(dummy.add_one, 0)
=======
        self.p2.events.value_changed.connect(dummy.add_one, [])
>>>>>>> 05d92dbf
        self.p2.twin = self.p1
        self.p1.value = 2
        assert_equal(dummy.value, 2)
        # The next line calls add_one -> value = 3
        self.p2.twin = None
        # Next one shouldn't call add_one -> value = 3
        self.p1.value = 4
        assert_equal(dummy.value, 3)
        self.p2.value = 10
        assert_equal(dummy.value, 4)


class TestGeneralMethods:

    def setUp(self):
        self.par = Parameter()
        self.par._axes_manager = mock.MagicMock()
        self.par.map = np.array(
            [(a, b, c) for a, b, c in zip([1, 3, 5], [2, 4, 6], [0, 0, 0])],
                                dtype=[('values', 'float'), ('std', 'float'), ('is_set', bool)])

    @raises(NavigationDimensionError)
    def test_as_signal_no_navigation(self):
        par = self.par
        par._axes_manager.navigation_dimension = 0
        s = par.as_signal('std')

    def test_as_signal(self):
        par = self.par

        # additional setup
        par._axes_manager._get_navigation_axes_dicts.return_value = [
            {'name': 'one', 'navigate': True,
             'offset': 0.0, 'scale':
             1.0, 'size': 3,
             'units': 'bar'}, ]
        par._number_of_elements = 2
        par.component = mock.MagicMock()
        par.component.active_is_multidimensional = True
        par.component._active_array = np.array([1, 0, 1], dtype=bool)

        # testing
        s = par.as_signal('std')
        np.testing.assert_array_equal(s.data, np.array([2, np.nan, 6]))
        nt.assert_equal(s.axes_manager[-1].name, 'one')
        nt.assert_true(par._axes_manager._get_navigation_axes_dicts.called)
        nt.assert_equal(len(s.axes_manager._axes), 2)
        nt.assert_false(s.axes_manager[-1].navigate)
        nt.assert_true(s.axes_manager[0].navigate)
        nt.assert_equal(s.axes_manager[0].size, 2)

    def test_store_current_values_normal_indices(self):
        par = self.par
        par._axes_manager.indices = (1,)
        par.value = 3.5
        par.std = 4.5
        par.store_current_value_in_array()
        nt.assert_true(par.map['is_set'][1])
        nt.assert_equal(par.map['std'][1], 4.5)
        nt.assert_equal(par.map['values'][1], 3.5)

    def test_store_current_values_no_indices(self):
        par = self.par
        par._axes_manager.indices = ()
        par.value = 3.5
        par.std = 4.5
        par.store_current_value_in_array()
        nt.assert_true(par.map['is_set'][0])
        nt.assert_equal(par.map['std'][0], 4.5)
        nt.assert_equal(par.map['values'][0], 3.5)<|MERGE_RESOLUTION|>--- conflicted
+++ resolved
@@ -92,11 +92,7 @@
 
     def test_connect_disconnect(self):
         dummy = Dummy()
-<<<<<<< HEAD
-        self.par.events.value_changed.connect(dummy.add_one, 0)
-=======
         self.par.events.value_changed.connect(dummy.add_one, [])
->>>>>>> 05d92dbf
         self.par.value = 1
         assert_equal(dummy.value, 2)
 
@@ -186,11 +182,7 @@
 
     def test_connect_disconnect(self):
         dummy = Dummy()
-<<<<<<< HEAD
-        self.par.events.value_changed.connect(dummy.add_one, 0)
-=======
         self.par.events.value_changed.connect(dummy.add_one, [])
->>>>>>> 05d92dbf
         self.par.value = (1, 1)
         assert_equal(dummy.value, 2)
 
@@ -282,11 +274,7 @@
 
     def test_inherit_connections(self):
         dummy = Dummy()
-<<<<<<< HEAD
-        self.p2.events.value_changed.connect(dummy.add_one, 0)
-=======
         self.p2.events.value_changed.connect(dummy.add_one, [])
->>>>>>> 05d92dbf
         self.p2.twin = self.p1
         self.p1.value = 2
         assert_equal(dummy.value, 2)
