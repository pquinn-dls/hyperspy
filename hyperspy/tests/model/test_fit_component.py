--- conflicted
+++ resolved
@@ -150,15 +150,7 @@
         m.fit_component(g1, signal_range=(4500, 5200))
         m.fit_component(g2, signal_range=(1500, 2200))
         m.fit_component(g3, signal_range=(5800, 6150))
-<<<<<<< HEAD
-        assert_true(
-            np.allclose(
-                self.model.signal.data,
-                m(),
-                rtol=self.rtol))
-=======
         np.testing.assert_allclose(self.model.signal.data,
                                    m(),
                                    rtol=self.rtol,
-                                   atol=10e-3)
->>>>>>> 9fe04d03
+                                   atol=10e-3)