--- conflicted
+++ resolved
@@ -314,15 +314,10 @@
                 return_sorted=False,)
         self.s.smooth_lowess(smoothing_parameter=frac,
                              number_of_iterations=it,
-<<<<<<< HEAD
-                             show_progressbar=None)
-        np.testing.assert_allclose(self.s.data, data,
-                                   rtol=self.rtol, atol=self.atol)
-=======
                              show_progressbar=None,
                              parallel=parallel)
-        assert np.allclose(data, self.s.data)
->>>>>>> 8a2685b3
+        np.testing.assert_allclose(self.s.data, data,
+                                   rtol=self.rtol, atol=self.atol)
 
     @pytest.mark.parametrize('parallel', [pytest.mark.parallel(True), False])
     def test_tv(self, parallel):
@@ -333,15 +328,10 @@
                 im=data[i, :],
                 weight=weight,)
         self.s.smooth_tv(smoothing_parameter=weight,
-<<<<<<< HEAD
-                         show_progressbar=None)
-        np.testing.assert_allclose(data, self.s.data,
-                                   rtol=self.rtol, atol=self.atol)
-=======
                          show_progressbar=None,
                          parallel=parallel)
-        assert np.allclose(data, self.s.data)
->>>>>>> 8a2685b3
+        np.testing.assert_allclose(data, self.s.data,
+                                   rtol=self.rtol, atol=self.atol)
 
     def test_savgol(self):
         window_length = 13
