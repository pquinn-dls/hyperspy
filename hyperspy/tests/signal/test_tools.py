import numpy as np
import nose.tools as nt

from hyperspy.signal import Signal
from hyperspy import signals


class Test2D:

    def setUp(self):
        self.signal = Signal(np.arange(5 * 10).reshape(5, 10))
        self.signal.axes_manager[0].name = "x"
        self.signal.axes_manager[1].name = "E"
        self.signal.axes_manager[0].scale = 0.5
        self.data = self.signal.data.copy()

    def test_axis_by_str(self):
        s1 = self.signal.deepcopy()
        s2 = self.signal.deepcopy()
        s1.crop(0, 2, 4)
        s2.crop("x", 2, 4)
        nt.assert_true((s1.data == s2.data).all())

    def test_crop_int(self):
        s = self.signal
        d = self.data
        s.crop(0, 2, 4)
        nt.assert_true((s.data == d[2:4, :]).all())

    def test_crop_float(self):
        s = self.signal
        d = self.data
        s.crop(0, 2, 2.)
        nt.assert_true((s.data == d[2:4, :]).all())

    def test_split_axis0(self):
        result = self.signal.split(0, 2)
        nt.assert_true(len(result) == 2)
        nt.assert_true((result[0].data == self.data[:2, :]).all())
        nt.assert_true((result[1].data == self.data[2:4, :]).all())

    def test_split_axis1(self):
        result = self.signal.split(1, 2)
        nt.assert_true(len(result) == 2)
        nt.assert_true((result[0].data == self.data[:, :5]).all())
        nt.assert_true((result[1].data == self.data[:, 5:]).all())

    def test_split_axisE(self):
        result = self.signal.split("E", 2)
        nt.assert_true(len(result) == 2)
        nt.assert_true((result[0].data == self.data[:, :5]).all())
        nt.assert_true((result[1].data == self.data[:, 5:]).all())

    def test_split_default(self):
        result = self.signal.split()
        nt.assert_true(len(result) == 5)
        nt.assert_true((result[0].data == self.data[0]).all())

    def test_histogram(self):
        result = self.signal.get_histogram(3)
        nt.assert_true(isinstance(result, signals.Spectrum))
        nt.assert_true((result.data == np.array([17, 16, 17])).all())
        nt.assert_true(result.metadata.Signal.binned)

    def test_estimate_poissonian_noise_copy_data(self):
        self.signal.estimate_poissonian_noise_variance()
        nt.assert_true(self.signal.metadata.Signal.Noise_properties.variance.data
                       is not self.signal.data)

    def test_estimate_poissonian_noise_noarg(self):
        self.signal.estimate_poissonian_noise_variance()
        nt.assert_true(
            (self.signal.metadata.Signal.Noise_properties.variance.data ==
             self.signal.data).all())

    def test_estimate_poissonian_noise_with_args(self):
        self.signal.estimate_poissonian_noise_variance(
            expected_value=self.signal,
            gain_factor=2,
            gain_offset=1,
            correlation_factor=0.5)
        nt.assert_true(
            (self.signal.metadata.Signal.Noise_properties.variance.data ==
             (self.signal.data * 2 + 1) * 0.5).all())

    def test_unfold_image(self):
        s = self.signal
        s.axes_manager.set_signal_dimension(2)
        s.unfold()
        nt.assert_equal(s.data.shape, (50,))

    def test_unfold_image_returns_true(self):
        s = self.signal
        s.axes_manager.set_signal_dimension(2)
        nt.assert_true(s.unfold())


class Test3D:

    def setUp(self):
        self.signal = Signal(np.arange(2 * 4 * 6).reshape(2, 4, 6))
        self.signal.axes_manager[0].name = "x"
        self.signal.axes_manager[1].name = "y"
        self.signal.axes_manager[2].name = "E"
        self.signal.axes_manager[0].scale = 0.5
        self.data = self.signal.data.copy()

    def test_rebin(self):
        self.signal.estimate_poissonian_noise_variance()
        new_s = self.signal.rebin((2, 1, 6))
        var = new_s.metadata.Signal.Noise_properties.variance
        nt.assert_true(new_s.data.shape == (1, 2, 6))
        nt.assert_true(var.data.shape == (1, 2, 6))
        from hyperspy.misc.array_tools import rebin
        nt.assert_true(np.all(rebin(self.signal.data, (1, 2, 6)) == var.data))
        nt.assert_true(
            np.all(
                rebin(
                    self.signal.data, (1, 2, 6)) == new_s.data))

    @nt.raises(AttributeError)
    def test_rebin_no_variance(self):
        new_s = self.signal.rebin((2, 1, 6))
        _ = new_s.metadata.Signal.Noise_properties

    def test_rebin_const_variance(self):
        self.signal.metadata.set_item('Signal.Noise_properties.variance', 0.3)
        new_s = self.signal.rebin((2, 1, 6))
        nt.assert_true(new_s.metadata.Signal.Noise_properties.variance == 0.3)

    def test_swap_axes(self):
        s = self.signal
        nt.assert_equal(s.swap_axes(0, 1).data.shape, (4, 2, 6))
        nt.assert_true(s.swap_axes(0, 2).data.flags['C_CONTIGUOUS'])

    def test_get_navigation_signal_nav_dim0(self):
        s = self.signal
        s.axes_manager.set_signal_dimension(3)
        ns = s._get_navigation_signal()
        nt.assert_equal(ns.axes_manager.signal_dimension, 1)
        nt.assert_equal(ns.axes_manager.signal_size, 1)
        nt.assert_equal(ns.axes_manager.navigation_dimension, 0)

    def test_get_navigation_signal_nav_dim1(self):
        s = self.signal
        s.axes_manager.set_signal_dimension(2)
        ns = s._get_navigation_signal()
        nt.assert_equal(ns.axes_manager.signal_shape,
                        s.axes_manager.navigation_shape)
        nt.assert_equal(ns.axes_manager.navigation_dimension, 0)

    def test_get_navigation_signal_nav_dim2(self):
        s = self.signal
        s.axes_manager.set_signal_dimension(1)
        ns = s._get_navigation_signal()
        nt.assert_equal(ns.axes_manager.signal_shape,
                        s.axes_manager.navigation_shape)
        nt.assert_equal(ns.axes_manager.navigation_dimension, 0)

    def test_get_navigation_signal_nav_dim3(self):
        s = self.signal
        s.axes_manager.set_signal_dimension(0)
        ns = s._get_navigation_signal()
        nt.assert_equal(ns.axes_manager.signal_shape,
                        s.axes_manager.navigation_shape)
        nt.assert_equal(ns.axes_manager.navigation_dimension, 0)

    @nt.raises(ValueError)
    def test_get_navigation_signal_wrong_data_shape(self):
        s = self.signal
        s.axes_manager.set_signal_dimension(1)
        ns = s._get_navigation_signal(data=np.zeros((3, 2)))

    @nt.raises(ValueError)
    def test_get_navigation_signal_wrong_data_shape_dim0(self):
        s = self.signal
        s.axes_manager.set_signal_dimension(3)
        ns = s._get_navigation_signal(data=np.asarray(0))

    def test_get_navigation_signal_given_data(self):
        s = self.signal
        s.axes_manager.set_signal_dimension(1)
        data = np.empty(s.axes_manager._navigation_shape_in_array)
        ns = s._get_navigation_signal(data=data)
        nt.assert_is(ns.data, data)

    def test_get_signal_signal_nav_dim0(self):
        s = self.signal
        s.axes_manager.set_signal_dimension(0)
        ns = s._get_signal_signal()
        nt.assert_equal(ns.axes_manager.navigation_dimension, 0)
        nt.assert_equal(ns.axes_manager.navigation_size, 0)
        nt.assert_equal(ns.axes_manager.signal_dimension, 1)

    def test_get_signal_signal_nav_dim1(self):
        s = self.signal
        s.axes_manager.set_signal_dimension(1)
        ns = s._get_signal_signal()
        nt.assert_equal(ns.axes_manager.signal_shape,
                        s.axes_manager.signal_shape)
        nt.assert_equal(ns.axes_manager.navigation_dimension, 0)

    def test_get_signal_signal_nav_dim2(self):
        s = self.signal
        s.axes_manager.set_signal_dimension(2)
        ns = s._get_signal_signal()
        nt.assert_equal(ns.axes_manager.signal_shape,
                        s.axes_manager.signal_shape)
        nt.assert_equal(ns.axes_manager.navigation_dimension, 0)

    def test_get_signal_signal_nav_dim3(self):
        s = self.signal
        s.axes_manager.set_signal_dimension(3)
        ns = s._get_signal_signal()
        nt.assert_equal(ns.axes_manager.signal_shape,
                        s.axes_manager.signal_shape)
        nt.assert_equal(ns.axes_manager.navigation_dimension, 0)

    @nt.raises(ValueError)
    def test_get_signal_signal_wrong_data_shape(self):
        s = self.signal
        s.axes_manager.set_signal_dimension(1)
        ns = s._get_signal_signal(data=np.zeros((3, 2)))

    @nt.raises(ValueError)
    def test_get_signal_signal_wrong_data_shape_dim0(self):
        s = self.signal
        s.axes_manager.set_signal_dimension(0)
        ns = s._get_signal_signal(data=np.asarray(0))

    def test_get_signal_signal_given_data(self):
        s = self.signal
        s.axes_manager.set_signal_dimension(2)
        data = np.empty(s.axes_manager._signal_shape_in_array)
        ns = s._get_signal_signal(data=data)
        nt.assert_is(ns.data, data)

    def test_get_navigation_signal_dtype(self):
        s = self.signal
        nt.assert_equal(s._get_navigation_signal().data.dtype.name,
                        s.data.dtype.name)

    def test_get_signal_signal_dtype(self):
        s = self.signal
        nt.assert_equal(s._get_signal_signal().data.dtype.name,
                        s.data.dtype.name)

    def test_get_navigation_signal_given_dtype(self):
        s = self.signal
        nt.assert_equal(
            s._get_navigation_signal(dtype="bool").data.dtype.name, "bool")

    def test_get_signal_signal_given_dtype(self):
        s = self.signal
        nt.assert_equal(
            s._get_signal_signal(dtype="bool").data.dtype.name, "bool")


class Test4D:

    def setUp(self):
        s = signals.Spectrum(np.ones((5, 4, 3, 6)))
        for axis, name in zip(
                s.axes_manager._get_axes_in_natural_order(),
                ['x', 'y', 'z', 'E']):
            axis.name = name
        self.s = s

    def test_diff_data(self):
        s = self.s
        diff = s.diff(axis=2, order=2)
        diff_data = np.diff(s.data, n=2, axis=0)
        assert_true((diff.data == diff_data).all())

    def test_diff_axis(self):
        s = self.s
        diff = s.diff(axis=2, order=2)
        assert_equal(
            diff.axes_manager[2].offset,
            s.axes_manager[2].offset + s.axes_manager[2].scale)

    def test_rollaxis_int(self):
        nt.assert_equal(self.s.rollaxis(2, 0).data.shape, (4, 3, 5, 6))

    def test_rollaxis_str(self):
        nt.assert_equal(self.s.rollaxis("z", "x").data.shape, (4, 3, 5, 6))

    def test_unfold_spectrum(self):
        self.s.unfold()
        nt.assert_equal(self.s.data.shape, (60, 6))

    def test_unfold_spectrum_returns_true(self):
        nt.assert_true(self.s.unfold())

    def test_unfold_spectrum_signal_returns_false(self):
        nt.assert_false(self.s.unfold_signal_space())

    def test_unfold_image(self):
        im = self.s.to_image()
        im.unfold()
        nt.assert_equal(im.data.shape, (30, 12))

    def test_image_signal_unfolded_deepcopy(self):
        im = self.s.to_image()
        im.unfold()
        # The following could fail if the constructor was not taking the fact
        # that the signal is unfolded into account when setting the signal
        # dimension.
        im.deepcopy()

    def test_image_signal_unfolded_false(self):
        im = self.s.to_image()
        nt.assert_false(im.metadata._HyperSpy.Folding.signal_unfolded)

    def test_image_signal_unfolded_true(self):
        im = self.s.to_image()
        im.unfold()
        nt.assert_true(im.metadata._HyperSpy.Folding.signal_unfolded)

    def test_image_signal_unfolded_back_to_false(self):
        im = self.s.to_image()
        im.unfold()
        im.fold()
        nt.assert_false(im.metadata._HyperSpy.Folding.signal_unfolded)


def test_signal_iterator():
    s = Signal(np.arange(3).reshape((3, 1)))
    nt.assert_equal(s.next().data[0], 0)
    # If the following fails it can be because the iteration index was not
    # restarted
    for i, signal in enumerate(s):
<<<<<<< HEAD
        assert_equal(i, signal.data[0])


class TestDerivative:

    def setup(self):
        offset = 3
        scale = 0.1
        x = np.arange(-offset, offset, scale)
        s = signals.Spectrum(np.sin(x))
        s.axes_manager[0].offset = x[0]
        s.axes_manager[0].scale = scale
        self.s = s

    def test_derivative_data(self):
        self.s.derivative(axis=0, order=4)
        assert_true(np.allclose(self.s.data,
                                np.sin(self.s.axes_manager[0].axis)))
=======
        nt.assert_equal(i, signal.data[0])
>>>>>>> d1540109
<|MERGE_RESOLUTION|>--- conflicted
+++ resolved
@@ -330,8 +330,7 @@
     # If the following fails it can be because the iteration index was not
     # restarted
     for i, signal in enumerate(s):
-<<<<<<< HEAD
-        assert_equal(i, signal.data[0])
+        nt.assert_equal(i, signal.data[0])
 
 
 class TestDerivative:
@@ -347,8 +346,5 @@
 
     def test_derivative_data(self):
         self.s.derivative(axis=0, order=4)
-        assert_true(np.allclose(self.s.data,
-                                np.sin(self.s.axes_manager[0].axis)))
-=======
-        nt.assert_equal(i, signal.data[0])
->>>>>>> d1540109
+        nt.assert_true(np.allclose(self.s.data,
+                                np.sin(self.s.axes_manager[0].axis)))