--- conflicted
+++ resolved
@@ -4741,11 +4741,7 @@
         -------
         >>> import scipy.misc
         >>> im = hs.signals.Image(scipy.misc.lena())
-<<<<<<< HEAD
         >>> m = hs.plot.markers.rectangle(x1=150, y1=100, x2=400,
-=======
-        >>> m = hs.utils.plot.markers.rectangle(x1=150, y1=100, x2=400,
->>>>>>> 891ae85e
         >>>                                  y2=400, color='red')
         >>> im.add_marker(m)
 
