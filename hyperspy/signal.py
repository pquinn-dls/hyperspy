# -*- coding: utf-8 -*-
# Copyright 2007-2011 The Hyperspy developers
#
# This file is part of  Hyperspy.
#
#  Hyperspy is free software: you can redistribute it and/or modify
# it under the terms of the GNU General Public License as published by
# the Free Software Foundation, either version 3 of the License, or
# (at your option) any later version.
#
#  Hyperspy is distributed in the hope that it will be useful,
# but WITHOUT ANY WARRANTY; without even the implied warranty of
# MERCHANTABILITY or FITNESS FOR A PARTICULAR PURPOSE.  See the
# GNU General Public License for more details.
#
# You should have received a copy of the GNU General Public License
# along with  Hyperspy.  If not, see <http://www.gnu.org/licenses/>.

import copy
import os.path

import numpy as np
from matplotlib import pyplot as plt
import traits.api as t
import traitsui.api as tui

from hyperspy import messages
from hyperspy.axes import AxesManager
from hyperspy import io
from hyperspy.drawing import mpl_hie, mpl_hse
from hyperspy.misc import utils
from hyperspy.learn.mva import MVA, LearningResults
from hyperspy.misc.utils import DictionaryBrowser
from hyperspy.drawing import signal as sigdraw
from hyperspy.decorators import auto_replot
from hyperspy.defaults_parser import preferences
from hyperspy.misc.utils import ensure_directory


class Signal(t.HasTraits, MVA):
    data = t.Any()
    axes_manager = t.Instance(AxesManager)
    original_parameters = t.Instance(DictionaryBrowser)
    mapped_parameters = t.Instance(DictionaryBrowser)
    tmp_parameters = t.Instance(DictionaryBrowser)
    _default_record_by = 'image'

    def __init__(self, file_data_dict=None, *args, **kw):
        """All data interaction is made through this class or its subclasses


        Parameters:
        -----------
        dictionary : dictionary
           see load_dictionary for the format
        """
        super(Signal, self).__init__()
        self.mapped_parameters = DictionaryBrowser()
        self.original_parameters = DictionaryBrowser()
        self.tmp_parameters = DictionaryBrowser()
        self.learning_results=LearningResults()
        self.peak_learning_results=LearningResults()
        if file_data_dict is not None:
            self.load_dictionary(file_data_dict)
        self._plot = None
        self._shape_before_unfolding = None
        self._axes_manager_before_unfolding = None
        self.auto_replot = True
        self.variance = None
        self.navigation = SpecialSlicers(self, True)
        self.signal = SpecialSlicers(self, False)

    def __repr__(self):
        string = '<'
        string += self.__class__.__name__
        string+=", title: %s" % self.mapped_parameters.title
        string += ", dimensions: %s" % (str(self.data.shape))
        string += '>'

        return string

    def __getitem__(self, slices, isNavigation=None,XYZ_ordering=True):
        try:
            len(slices)
        except TypeError:
            slices = (slices,)
        _orig_slices = slices
        has_nav = True
        has_signal = True
        if isNavigation is not None:
            if isNavigation:
                has_signal = False
            else:
                has_nav = False

        _signal = self.deepcopy()

        nav_indexes =  [el.index_in_array for el in
                    _signal.axes_manager.navigation_axes]
        signal_indexes =  [el.index_in_array for el in
                    _signal.axes_manager.signal_axes]

        if XYZ_ordering:
            nav_idx = nav_indexes[::-1]
            signal_idx = signal_indexes[::-1]
        else:
            nav_idx = nav_indexes
            signal_idx = signal_indexes

        index = nav_idx + signal_idx

        if not has_signal:
            idx =  nav_idx
        elif not has_nav:
            idx =  signal_idx
        else:
            idx =  index
    
        slices = np.array([slice(None,)] * 
                           len(_signal.axes_manager.axes))
            
        slices[idx] = _orig_slices + (slice(None),) * max(
                            0, len(idx) - len(_orig_slices))
        axes = [_signal.axes_manager.axes[i] for i in index]
        array_slices = [axis._get_slice(slice_)
                        for slice_, axis in zip(slices,axes)]
        _signal.data = _signal.data[array_slices]
        _signal.get_dimensions_from_data()
        _signal.squeeze()

        return _signal
        
    def print_summary(self):
        string = "\n\tTitle: "
        string += self.mapped_parameters.title.decode('utf8')
        if hasattr(self.mapped_parameters,'signal_type'):
            string += "\n\tSignal type: "
            string += self.mapped_parameters.signal_type
        string += "\n\tData dimensions: "
        string += str(self.data.shape)
        if hasattr(self.mapped_parameters, 'record_by'):
            string += "\n\tData representation: "
            string += self.mapped_parameters.record_by
            string += "\n\tData type: "
            string += str(self.data.dtype)
        print string

    def load_dictionary(self, file_data_dict):
        """Parameters:
        -----------
        file_data_dict : dictionary
            A dictionary containing at least a 'data' keyword with an array of
            arbitrary dimensions. Additionally the dictionary can contain the
            following keys:
                axes: a dictionary that defines the axes (see the
                    AxesManager class)
                attributes: a dictionary which keywords are stored as
                    attributes of the signal class
                mapped_parameters: a dictionary containing a set of parameters
                    that will be stored as attributes of a Parameters class.
                    For some subclasses some particular parameters might be
                    mandatory.
                original_parameters: a dictionary that will be accesible in the
                    original_parameters attribute of the signal class and that
                    typically contains all the parameters that has been
                    imported from the original data file.

        """
        self.data = file_data_dict['data']
        if 'axes' not in file_data_dict:
            file_data_dict['axes'] = self._get_undefined_axes_list()
        self.axes_manager = AxesManager(
            file_data_dict['axes'])
        if not 'mapped_parameters' in file_data_dict:
            file_data_dict['mapped_parameters'] = {}
        if not 'original_parameters' in file_data_dict:
            file_data_dict['original_parameters'] = {}
        if 'attributes' in file_data_dict:
            for key, value in file_data_dict['attributes'].iteritems():
                if hasattr(self,key):
                    if isinstance(value,dict):
                        for k,v in value.iteritems():
                            eval('self.%s.__setattr__(k,v)'%key)
                    else:
                        self.__setattr__(key, value)
        self.original_parameters._load_dictionary(
            file_data_dict['original_parameters'])
        self.mapped_parameters._load_dictionary(
            file_data_dict['mapped_parameters'])
        if not hasattr(self.mapped_parameters,'title'):
            self.mapped_parameters.title = ''
        if not hasattr(self.mapped_parameters,'record_by'):
            self.mapped_parameters.record_by = self._default_record_by
        self.squeeze()
                
    def squeeze(self):
        """Remove single-dimensional entries from the shape of an array and the 
        axes.
        """
        axes_list = list(self.axes_manager.axes)
        for axis in axes_list:
            if axis.size == 1:
                self.axes_manager.axes.remove(axis)
                for ax in self.axes_manager.axes:
                    ax.index_in_array -= 1
        self.data = self.data.squeeze()

    def _get_signal_dict(self):
        dic = {}
        dic['data'] = self.data.copy()
        dic['axes'] = self.axes_manager._get_axes_dicts()
        dic['mapped_parameters'] = \
        self.mapped_parameters.as_dictionary()
        dic['original_parameters'] = \
        self.original_parameters.as_dictionary()
        if hasattr(self,'learning_results'):
            dic['learning_results'] = self.learning_results.__dict__
        return dic

    def _get_undefined_axes_list(self):
        axes = []
        for i in xrange(len(self.data.shape)):
            axes.append({
                        'name': 'undefined',
                        'scale': 1.,
                        'offset': 0.,
                        'size': int(self.data.shape[i]),
                        'units': 'undefined',
                        'index_in_array': i, })
        return axes

    def __call__(self, axes_manager=None):
        if axes_manager is None:
            axes_manager = self.axes_manager
        return self.data.__getitem__(axes_manager._getitem_tuple)

    def _get_hse_1D_explorer(self, *args, **kwargs):
        islice = self.axes_manager.signal_axes[0].index_in_array
        inslice = self.axes_manager.navigation_axes[0].index_in_array
        if islice > inslice:
            return self.data.squeeze()
        else:
            return self.data.squeeze().T

    def _get_hse_2D_explorer(self, *args, **kwargs):
        islice = self.axes_manager.signal_axes[0].index_in_array
        data = np.nan_to_num(self.data).sum(islice)
        return data

    def _get_hie_explorer(self, *args, **kwargs):
        isslice = [self.axes_manager.signal_axes[0].index_in_array,
                   self.axes_manager.signal_axes[1].index_in_array]
        isslice.sort()
        data = self.data.sum(isslice[1]).sum(isslice[0])
        return data

    def _get_explorer(self, *args, **kwargs):
        nav_dim = self.axes_manager.navigation_dimension
        if self.axes_manager.signal_dimension == 1:
            if nav_dim == 1:
                return self._get_hse_1D_explorer(*args, **kwargs)
            elif nav_dim == 2:
                return self._get_hse_2D_explorer(*args, **kwargs)
            else:
                return None
        if self.axes_manager.signal_dimension == 2:
            if nav_dim == 1 or nav_dim == 2:
                return self._get_hie_explorer(*args, **kwargs)
            else:
                return None
        else:
            return None

    def plot(self, axes_manager=None):
        if self._plot is not None:
                try:
                    self._plot.close()
                except:
                    # If it was already closed it will raise an exception,
                    # but we want to carry on...
                    pass

        if axes_manager is None:
            axes_manager = self.axes_manager

        if axes_manager.signal_dimension == 1:
            # Hyperspectrum
            self._plot = mpl_hse.MPL_HyperSpectrum_Explorer()
            
        elif axes_manager.signal_dimension == 2:
            self._plot = mpl_hie.MPL_HyperImage_Explorer()
        else:
            raise ValueError('Plotting is not supported for this view')
        
        self._plot.axes_manager = axes_manager
        self._plot.signal_data_function = self.__call__
        if self.mapped_parameters.title:
            self._plot.signal_title = self.mapped_parameters.title
        elif self.tmp_parameters.has_item('filename'):
            self._plot.signal_title = self.tmp_parameters.filename
            

        # Navigator properties
        if self.axes_manager.navigation_axes:
            self._plot.navigator_data_function = self._get_explorer
        self._plot.plot()
            

    def plot_residual(self, axes_manager=None):
        """Plot the residual between original data and reconstructed data

        Requires you to have already run PCA or ICA, and to reconstruct data
        using either the get_decomposition_model or get_bss_model methods.
        """

        if hasattr(self, 'residual'):
            self.residual.plot(axes_manager)
        else:
            print "Object does not have any residual information.  Is it a \
reconstruction created using either get_decomposition_model or get_bss_model methods?"

    def save(self, filename=None, overwrite=None, extension=None,
             **kwds):
        """Saves the signal in the specified format.

        The function gets the format from the extension. You can use:
            - hdf5 for HDF5
            - rpl for Ripple (usefult to export to Digital Micrograph)
            - msa for EMSA/MSA single spectrum saving.
            - Many image formats such as png, tiff, jpeg...

        If no extension is provided the default file format as defined in the
        `preferences` is used.
        Please note that not all the formats supports saving datasets of
        arbitrary dimensions, e.g. msa only suports 1D data.
        
        Each format accepts a different set of parameters. For details 
        see the specific format documentation.

        Parameters
        ----------
        filename : str or None
            If None and tmp_parameters.filename and 
            tmp_paramters.folder are defined, the
            filename and extension will be taken from them.
        overwrite : None, bool
            If None, if the file exists it will query the user. If 
            True(False) it (does not) overwrites the file if it exists.
        extension : str
            The extension of the file that defines the file format, 
            e.g. 'rpl'. It overwrite the extension given in filename
            if any.
            
        """
        if filename is None:
            if (self.tmp_parameters.has_item('filename') and 
                self.tmp_parameters.has_item('folder')):
                filename = os.path.join(
                    self.tmp_parameters.folder,
                    self.tmp_parameters.filename + '.' +
                    self.tmp_parameters.extension)
            elif self.mapped_parameters.has_item('original_filename'):
                filename = self.mapped_parameters.original_filename
            else:
                raise ValueError('File name not defined')
        if extension is not None:
            basename, ext = os.path.splitext(filename)
            filename = basename + '.' + extension
        io.save(filename, self, overwrite=overwrite, **kwds)

    def _replot(self):
        if self._plot is not None:
            if self._plot.is_active() is True:
                self.plot()

    @auto_replot
    def get_dimensions_from_data(self):
        """Get the dimension parameters from the data_cube. Useful when the
        data_cube was externally modified, or when the SI was not loaded from
        a file
        """
        dc = self.data
        for axis in self.axes_manager.axes:
            axis.size = int(dc.shape[axis.index_in_array])
            print("%s size: %i" %
            (axis.name, dc.shape[axis.index_in_array]))

    def crop_in_pixels(self, axis, i1=None, i2=None, copy=True):
        """Crops the data in a given axis. The range is given in pixels
        axis : int
        i1 : int
            Start index
        i2 : int
            End index
        copy : bool
            If True makes a copy of the data, otherwise the cropping
            performs just a view.

        See also:
        ---------
        crop_in_units
        
        """
        axis = self._get_positive_axis_index_index(axis)
        if i1 is not None:
            new_offset = self.axes_manager.axes[axis].axis[i1]
        # We take a copy to guarantee the continuity of the data
        self.data = self.data[
        (slice(None),)*axis + (slice(i1, i2), Ellipsis)].copy()

        if i1 is not None:
            self.axes_manager.axes[axis].offset = new_offset
        self.get_dimensions_from_data()
        self.squeeze()

    def crop_in_units(self, axis, x1=None, x2=None, copy=True):
        """Crops the data in a given axis. The range is given in the units of
        the axis

        axis : int
        i1 : float
            Start value
        i2 : float
            End value
        copy : bool
            If True makes a copy of the data, otherwise the cropping
            performs just a view.

        See also:
        ---------
        crop_in_pixels

        """
        i1 = self.axes_manager.axes[axis].value2index(x1)
        i2 = self.axes_manager.axes[axis].value2index(x2)
        self.crop_in_pixels(axis, i1, i2,copy=copy)

    @auto_replot
    def roll_xy(self, n_x, n_y = 1):
        """Roll over the x axis n_x positions and n_y positions the former rows

        This method has the purpose of "fixing" a bug in the acquisition of the
        Orsay's microscopes and probably it does not have general interest

        Parameters
        ----------
        n_x : int
        n_y : int

        Note: Useful to correct the SI column storing bug in Marcel's
        acquisition routines.
        """
        self.data = np.roll(self.data, n_x, 0)
        self.data[:n_x, ...] = np.roll(self.data[:n_x, ...], n_y, 1)

    # TODO: After using this function the plotting does not work
    @auto_replot
    def swap_axis(self, axis1, axis2):
        """Swaps the axes

        Parameters
        ----------
        axis1 : positive int
        axis2 : positive int
        """
        self.data = self.data.swapaxes(axis1, axis2)
        c1 = self.axes_manager.axes[axis1]
        c2 = self.axes_manager.axes[axis2]
        c1.index_in_array, c2.index_in_array =  \
            c2.index_in_array, c1.index_in_array
        self.axes_manager.axes[axis1] = c2
        self.axes_manager.axes[axis2] = c1
        self.axes_manager.set_signal_dimension()

    def rebin(self, new_shape):
        """
        Rebins the data to the new shape

        Parameters
        ----------
        new_shape: tuple of ints
            The new shape must be a divisor of the original shape
        """
        factors = np.array(self.data.shape) / np.array(new_shape)
        self.data = utils.rebin(self.data, new_shape)
        for axis in self.axes_manager.axes:
            axis.scale *= factors[axis.index_in_array]
        self.get_dimensions_from_data()

    def split_in(self, axis, number_of_parts = None, steps = None):
        """Splits the data

        The split can be defined either by the `number_of_parts` or by the
        `steps` size.

        Parameters
        ----------
        number_of_parts : int or None
            Number of parts in which the SI will be splitted
        steps : int or None
            Size of the splitted parts
        axis : int
            The splitting axis

        Return
        ------
        tuple with the splitted signals
        """
        axis = self._get_positive_axis_index_index(axis)
        if number_of_parts is None and steps is None:
            if not self._splitting_steps:
                messages.warning_exit(
                "Please provide either number_of_parts or a steps list")
            else:
                steps = self._splitting_steps
                print "Splitting in ", steps
        elif number_of_parts is not None and steps is not None:
            print "Using the given steps list. number_of_parts dimissed"
        splitted = []
        shape = self.data.shape

        if steps is None:
            rounded = (shape[axis] - (shape[axis] % number_of_parts))
            step = rounded / number_of_parts
            cut_node = range(0, rounded+step, step)
        else:
            cut_node = np.array([0] + steps).cumsum()
        signal_dict = self._get_signal_dict()
        axes_dict = signal_dict['axes']
        for i in xrange(len(cut_node)-1):
            axes_dict[axis]['offset'] = \
                self.axes_manager.axes[axis].index2value(cut_node[i])
            data = self.data[
            (slice(None), ) * axis + (slice(cut_node[i], cut_node[i + 1]),
            Ellipsis)]
            signal_dict['data'] = data
            s = Signal(signal_dict)
            # TODO: When copying plotting does not work
#            s.axes = copy.deepcopy(self.axes_manager)
            s.get_dimensions_from_data()
            splitted.append(s)
        return splitted

    def unfold_if_multidim(self):
        """Unfold the datacube if it is >2D

        Returns
        -------

        Boolean. True if the data was unfolded by the function.
        """
        if len(self.axes_manager.axes)>2:
            print "Automatically unfolding the data"
            self.unfold()
            return True
        else:
            return False

    @auto_replot
    def _unfold(self, steady_axes, unfolded_axis):
        """Modify the shape of the data by specifying the axes the axes which
        dimension do not change and the axis over which the remaining axes will
        be unfolded

        Parameters
        ----------
        steady_axes : list
            The indexes of the axes which dimensions do not change
        unfolded_axis : int
            The index of the axis over which all the rest of the axes (except
            the steady axes) will be unfolded

        See also
        --------
        fold
        """

        # It doesn't make sense unfolding when dim < 3
        if len(self.data.squeeze().shape) < 3:
            return False

        # We need to store the original shape and coordinates to be used by
        # the fold function only if it has not been already stored by a
        # previous unfold
        if self._shape_before_unfolding is None:
            self._shape_before_unfolding = self.data.shape
            self._axes_manager_before_unfolding = self.axes_manager

        new_shape = [1] * len(self.data.shape)
        for index in steady_axes:
            new_shape[index] = self.data.shape[index]
        new_shape[unfolded_axis] = -1
        self.data = self.data.reshape(new_shape)
        self.axes_manager = self.axes_manager.deepcopy()
        i = 0
        uname = ''
        uunits = ''
        to_remove = []
        for axis, dim in zip(self.axes_manager.axes, new_shape):
            if dim == 1:
                uname += ',' + axis.name
                uunits = ',' + axis.units
                to_remove.append(axis)
            else:
                axis.index_in_array = i
                i += 1
        self.axes_manager.axes[unfolded_axis].name += uname
        self.axes_manager.axes[unfolded_axis].units += uunits
        self.axes_manager.axes[unfolded_axis].size = \
                                                self.data.shape[unfolded_axis]
        for axis in to_remove:
            self.axes_manager.axes.remove(axis)

        self.data = self.data.squeeze()

    def unfold(self):
        """Modifies the shape of the data by unfolding the signal and
        navigation dimensions separaterly

        """
        self.unfold_navigation_space()
        self.unfold_signal_space()

    def unfold_navigation_space(self):
        """Modify the shape of the data to obtain a navigation space of
        dimension 1
        """

        if self.axes_manager.navigation_dimension < 2:
            return False
        steady_axes = [
                        axis.index_in_array for axis in
                        self.axes_manager.signal_axes]
        unfolded_axis = self.axes_manager.navigation_axes[-1].index_in_array
        self._unfold(steady_axes, unfolded_axis)

    def unfold_signal_space(self):
        """Modify the shape of the data to obtain a signal space of
        dimension 1
        """
        if self.axes_manager.signal_dimension < 2:
            return False
        steady_axes = [
                        axis.index_in_array for axis in
                        self.axes_manager.navigation_axes]
        unfolded_axis = self.axes_manager.signal_axes[-1].index_in_array
        self._unfold(steady_axes, unfolded_axis)

    @auto_replot
    def fold(self):
        """If the signal was previously unfolded, folds it back"""
        if self._shape_before_unfolding is not None:
            self.data = self.data.reshape(self._shape_before_unfolding)
            self.axes_manager = self._axes_manager_before_unfolding
            self._shape_before_unfolding = None
            self._axes_manager_before_unfolding = None

    def _get_positive_axis_index_index(self, axis):
        if axis < 0:
            axis = len(self.data.shape) + axis
        return axis

    def iterate_axis(self, axis = -1, copy=True):
        # We make a copy to guarantee that the data in contiguous,
        # otherwise it will not return a view of the data
        if copy is True:
            self.data = self.data.copy()
        axis = self._get_positive_axis_index_index(axis)
        unfolded_axis = axis - 1
        new_shape = [1] * len(self.data.shape)
        new_shape[axis] = self.data.shape[axis]
        new_shape[unfolded_axis] = -1
        # Warning! if the data is not contigous it will make a copy!!
        data = self.data.reshape(new_shape)
        for i in xrange(data.shape[unfolded_axis]):
            getitem = [0] * len(data.shape)
            getitem[axis] = slice(None)
            getitem[unfolded_axis] = i
            yield(data[getitem])
            
    def _iterate_signal(self, copy=True):
        # We make a copy to guarantee that the data in contiguous,
        # otherwise it will not return a view of the data
        if copy is True:
            self.data = self.data.copy()
        axes = [axis.index_in_array for 
                axis in self.axes_manager.signal_axes]
        unfolded_axis = self.axes_manager.navigation_axes[-1].index_in_array
        new_shape = [1] * len(self.data.shape)
        for axis in axes:
            new_shape[axis] = self.data.shape[axis]
        new_shape[unfolded_axis] = -1
        # Warning! if the data is not contigous it will make a copy!!
        data = self.data.reshape(new_shape)
        for i in xrange(data.shape[unfolded_axis]):
            getitem = [0] * len(data.shape)
            for axis in axes:
                getitem[axis] = slice(None)
            getitem[unfolded_axis] = i
            yield(data[getitem])

    @auto_replot
    def sum(self, axis, return_signal=False):
        """Sum the data over the specify axis

        Parameters
        ----------
        axis : int
            The axis over which the operation will be performed
        return_signal : bool
            If False the operation will be performed on the current object. If
            True, the current object will not be modified and the operation
             will be performed in a new signal object that will be returned.

        Returns
        -------
        Depending on the value of the return_signal keyword, nothing or a
        signal instance

        See also
        --------
        sum_in_mask, mean

        Usage
        -----
        >>> import numpy as np
        >>> s = Signal({'data' : np.random.random((64,64,1024))})
        >>> s.data.shape
        (64,64,1024)
        >>> s.sum(-1)
        >>> s.data.shape
        (64,64)
        # If we just want to plot the result of the operation
        s.sum(-1, True).plot()
        """
        if return_signal is True:
            s = self.deepcopy()
        else:
            s = self
        s.data = s.data.sum(axis)
        s.axes_manager.axes.remove(s.axes_manager.axes[axis])
        for _axis in s.axes_manager.axes:
            if _axis.index_in_array > axis:
                _axis.index_in_array -= 1
        s.axes_manager.set_signal_dimension()
        if return_signal is True:
            return s
            
    def diff(self, axis, order=1, return_signal=False):
        """Differentiate the data over the specify axis

        Parameters
        ----------
        axis: int
            The axis over which the operation will be performed
        order: the order of the derivative
        return_signal : bool
            If False the operation will be performed on the current object. If
            True, the current object will not be modified and the operation
            will be performed in a new signal object that will be returned.

        Returns
        -------
        Depending on the value of the return_signal keyword, nothing or a
        signal instance

        See also
        --------
        mean, sum

        Usage
        -----
        >>> import numpy as np
        >>> s = Signal({'data' : np.random.random((64,64,1024))})
        >>> s.data.shape
        (64,64,1024)
        >>> s.diff(-1)
        >>> s.data.shape
        (64,64,1023)
        # If we just want to plot the result of the operation
        s.diff(-1, True).plot()
        """
        if return_signal is True:
            s = self.deepcopy()
        else:
            s = self
        s.data = np.diff(s.data,order,axis)
        axis = s.axes_manager.axes[axis]
        axis.offset = axis.axis[:2].mean()
        s.get_dimensions_from_data()
        if return_signal is True:
            return s

    def mean(self, axis, return_signal = False):
        """Average the data over the specify axis

        Parameters
        ----------
        axis : int
            The axis over which the operation will be performed
        return_signal : bool
            If False the operation will be performed on the current object. If
            True, the current object will not be modified and the operation
            will be performed in a new signal object that will be returned.

        Returns
        -------
        Depending on the value of the return_signal keyword, nothing or a
        signal instance

        See also
        --------
        sum_in_mask, mean

        Usage
        -----
        >>> import numpy as np
        >>> s = Signal({'data' : np.random.random((64,64,1024))})
        >>> s.data.shape
        (64,64,1024)
        >>> s.mean(-1)
        >>> s.data.shape
        (64,64)
        # If we just want to plot the result of the operation
        s.mean(-1, True).plot()
        """
        if return_signal is True:
            s = self.deepcopy()
        else:
            s = self
        s.data = s.data.mean(axis)
        s.axes_manager.axes.remove(s.axes_manager.axes[axis])
        for _axis in s.axes_manager.axes:
            if _axis.index_in_array > axis:
                _axis.index_in_array -= 1
        s.axes_manager.set_signal_dimension()
        if return_signal is True:
            return s

    def copy(self):
        return copy.copy(self)

    def deepcopy(self):
        s = copy.deepcopy(self)
        if self.data is not None:
            s.data = s.data.copy()
        return s
        
    def change_dtype(self, dtype):
        """Change the data type
        
        Parameters
        ----------

        dtype : str or dtype
            Typecode or data-type to which the array is cast.
            
        Example
        -------
        >>> import numpy as np
        >>> from hyperspy.signals.spectrum import Spectrum        ns = 
        ns.data = self.data.copy()
        >>> s = signals.Spectrum({'data' : np.array([1,2,3,4,5])})
        >>> s.data
        array([1, 2, 3, 4, 5])
        >>> s.change_dtype('float')
        >>> s.data
        array([ 1.,  2.,  3.,  4.,  5.])
        
        """
        
        self.data = self.data.astype(dtype)
        
    def _plot_factors_or_pchars(self, factors, comp_ids=None, 
                                calibrate=True, avg_char=False,
                                same_window=None, comp_label='PC', 
                                img_data=None,
                                plot_shifts=True, plot_char=4, 
                                cmap=plt.cm.gray, quiver_color='white',
                                vector_scale=1,
                                per_row=3,ax=None):
        """Plot components from PCA or ICA, or peak characteristics

        Parameters
        ----------

        comp_ids : None, int, or list of ints
            if None, returns maps of all components.
            if int, returns maps of components with ids from 0 to given int.
            if list of ints, returns maps of components with ids in given list.
        calibrate : bool
            if True, plots are calibrated according to the data in the axes
            manager.
        same_window : bool
            if True, plots each factor to the same window.  They are not scaled.
        comp_label : string, the label that is either the plot title (if plotting in
            separate windows) or the label in the legend (if plotting in the 
            same window)
        cmap : a matplotlib colormap
            The colormap used for factor images or
            any peak characteristic scatter map
            overlay.

        Parameters only valid for peak characteristics (or pk char factors):
        --------------------------------------------------------------------        

        img_data - 2D numpy array, 
            The array to overlay peak characteristics onto.  If None,
            defaults to the average image of your stack.

        plot_shifts - bool, default is True
            If true, plots a quiver (arrow) plot showing the shifts for each
            peak present in the component being plotted.

        plot_char - None or int
            If int, the id of the characteristic to plot as the colored 
            scatter plot.
            Possible components are:
               4: peak height
               5: peak orientation
               6: peak eccentricity

       quiver_color : any color recognized by matplotlib
           Determines the color of vectors drawn for 
           plotting peak shifts.

       vector_scale : integer or None
           Scales the quiver plot arrows.  The vector 
           is defined as one data unit along the X axis.  
           If shifts are small, set vector_scale so 
           that when they are multiplied by vector_scale, 
           they are on the scale of the image plot.
           If None, uses matplotlib's autoscaling.
               
        """
        if same_window is None:
            same_window = preferences.MachineLearning.same_window
        if comp_ids is None:
            comp_ids=xrange(factors.shape[1])

        elif not hasattr(comp_ids,'__iter__'):
            comp_ids=xrange(comp_ids)

        n=len(comp_ids)
        if same_window:
            rows=int(np.ceil(n/float(per_row)))

        if plot_char==4:
            cbar_label='Peak Height'
        elif plot_char==5:
            cbar_label='Peak Orientation'
        elif plot_char==6:
            cbar_label='Peak Eccentricity'
        else:
            cbar_label=None

        fig_list=[]

        if n<per_row: per_row=n

        if same_window and self.axes_manager.signal_dimension==2:
            f=plt.figure(figsize=(4*per_row,3*rows))
        else:
            f=plt.figure()
        for i in xrange(len(comp_ids)):
            if self.axes_manager.signal_dimension==1:
                if same_window:
                    ax=plt.gca()
                else:
                    if i>0:
                        f=plt.figure()
                    ax=f.add_subplot(111)
                ax=sigdraw._plot_1D_component(factors=factors,
                        idx=comp_ids[i],axes_manager=self.axes_manager,
                        ax=ax, calibrate=calibrate,
                        comp_label=comp_label,
                        same_window=same_window)
                if same_window:
                    plt.legend(ncol=factors.shape[1]//2, loc='best')
            elif self.axes_manager.signal_dimension==2:
                if same_window:
                    ax=f.add_subplot(rows,per_row,i+1)
                else:
                    if i>0:
                        f=plt.figure()
                    ax=f.add_subplot(111)

                sigdraw._plot_2D_component(factors=factors, 
                    idx=comp_ids[i], 
                    axes_manager=self.axes_manager,
                    calibrate=calibrate,ax=ax, 
                    cmap=cmap,comp_label=comp_label)
            if not same_window:
                fig_list.append(f)
        try:
            plt.tight_layout()
        except:
            pass
        if not same_window:
            return fig_list
        else:
            return f

    def _plot_loadings(self, loadings, comp_ids=None, calibrate=True,
                     same_window=None, comp_label=None, 
                     with_factors=False, factors=None,
                     cmap=plt.cm.gray, no_nans=False, per_row=3):
        if same_window is None:
            same_window = preferences.MachineLearning.same_window
        if comp_ids is None:
            comp_ids=xrange(loadings.shape[0])

        elif not hasattr(comp_ids,'__iter__'):
            comp_ids=xrange(comp_ids)

        n=len(comp_ids)
        if same_window:
            rows=int(np.ceil(n/float(per_row)))

        fig_list=[]

        if n<per_row: per_row=n

        if same_window and self.axes_manager.signal_dimension==2:
            f=plt.figure(figsize=(4*per_row,3*rows))
        else:
            f=plt.figure()

        for i in xrange(n):
            if self.axes_manager.navigation_dimension==1:
                if same_window:
                    ax=plt.gca()
                else:
                    if i>0:
                        f=plt.figure()
                    ax=f.add_subplot(111)
            elif self.axes_manager.navigation_dimension==2:
                if same_window:
                    ax=f.add_subplot(rows,per_row,i+1)
                else:
                    if i>0:
                        f=plt.figure()
                    ax=f.add_subplot(111)
            sigdraw._plot_loading(loadings,idx=comp_ids[i],
                                axes_manager=self.axes_manager,
                                no_nans=no_nans, calibrate=calibrate,
                                cmap=cmap,comp_label=comp_label,ax=ax,
                                same_window=same_window)
            if not same_window:
                fig_list.append(f)
        try:
            plt.tight_layout()
        except:
            pass
        if not same_window:
            if with_factors:
                return fig_list, self._plot_factors_or_pchars(factors, 
                                            comp_ids=comp_ids, 
                                            calibrate=calibrate,
                                            same_window=same_window, 
                                            comp_label=comp_label, 
                                            per_row=per_row)
            else:
                return fig_list
        else:
            if self.axes_manager.navigation_dimension==1:
                plt.legend(ncol=loadings.shape[0]//2, loc='best')
            if with_factors:
                return f, self._plot_factors_or_pchars(factors, 
                                            comp_ids=comp_ids, 
                                            calibrate=calibrate,
                                            same_window=same_window, 
                                            comp_label=comp_label, 
                                            per_row=per_row)
            else:
                return f

    def _export_factors(self,
                        factors,
                        folder=None,
                        comp_ids=None,
                        multiple_files=None,
                        save_figures=False,
                        save_figures_format='png',
                        factor_prefix=None,
                        factor_format=None,
                        comp_label=None,
                        cmap=plt.cm.gray,
                        plot_shifts=True,
                        plot_char=4,
                        img_data=None,
                        same_window=False,
                        calibrate=True,
                        quiver_color='white',
                        vector_scale=1,
                        no_nans=True, per_row=3):

        from hyperspy.signals.image import Image
        from hyperspy.signals.spectrum import Spectrum
        
        if multiple_files is None:
            multiple_files = preferences.MachineLearning.multiple_files
        
        if factor_format is None:
            factor_format = preferences.MachineLearning.\
                export_factors_default_file_format

        # Select the desired factors
        if comp_ids is None:
            comp_ids=xrange(factors.shape[1])
        elif not hasattr(comp_ids,'__iter__'):
            comp_ids=range(comp_ids)
        mask=np.zeros(factors.shape[1],dtype=np.bool)
        for idx in comp_ids:
            mask[idx]=1
        factors=factors[:,mask]

        if save_figures is True:
            plt.ioff()
            fac_plots=self._plot_factors_or_pchars(factors,
                                           comp_ids=comp_ids, 
                                           same_window=same_window,
                                           comp_label=comp_label, 
                                           img_data=img_data,
                                           plot_shifts=plot_shifts,
                                           plot_char=plot_char, 
                                           cmap=cmap,
                                           per_row=per_row,
                                           quiver_color=quiver_color,
                                           vector_scale=vector_scale)
            for idx in xrange(len(comp_ids)):
                filename = '%s_%02i.%s' % (factor_prefix, comp_ids[idx],
                save_figures_format)
                if folder is not None:
                    filename = os.path.join(folder, filename)
                ensure_directory(filename)
                fac_plots[idx].savefig(filename, save_figures_format,
                    dpi=600)
            plt.ion()
            
        elif multiple_files is False:
            if self.axes_manager.signal_dimension==2:
                # factor images
                axes_dicts=[]
                axes=self.axes_manager.signal_axes
                shape=(axes[1].size,axes[0].size)
                factor_data=np.rollaxis(
                        factors.reshape((shape[0],shape[1],-1)),2)
                axes_dicts.append(axes[0].get_axis_dictionary())
                axes_dicts.append(axes[1].get_axis_dictionary())
                axes_dicts.append({'name': 'factor_index',
                        'scale': 1.,
                        'offset': 0.,
                        'size': int(factors.shape[1]),
                        'units': 'factor',
                        'index_in_array': 0, })
                s=Image({'data':factor_data,
                         'axes':axes_dicts,
                         'mapped_parameters':{
                            'title':'%s from %s'%(factor_prefix,
                                self.mapped_parameters.title),
                            }})
            elif self.axes_manager.signal_dimension==1:
                axes=[]
                axes.append(
                self.axes_manager.signal_axes[0].get_axis_dictionary())
                axes[0]['index_in_array']=1
                  

                axes.append({
                    'name': 'factor_index',
                    'scale': 1.,
                    'offset': 0.,
                    'size': int(factors.shape[1]),
                    'units': 'factor',
                    'index_in_array': 0,
                        })
                s=Spectrum({'data' : factors.T,
                            'axes' : axes,
                            'mapped_parameters' : {
                            'title':'%s from %s'%(factor_prefix, 
                                self.mapped_parameters.title),}})
            filename = '%ss.%s' % (factor_prefix, factor_format)
            if folder is not None:
                filename = os.path.join(folder, filename)
            s.save(filename)
        else: # Separate files
            if self.axes_manager.signal_dimension == 1:
            
                axis_dict = self.axes_manager.signal_axes[0].\
                    get_axis_dictionary()
                axis_dict['index_in_array']=0
                for dim,index in zip(comp_ids,range(len(comp_ids))):
                    s=Spectrum({'data':factors[:,index],
                                'axes': [axis_dict,],
                                'mapped_parameters' : {
                            'title':'%s from %s'%(factor_prefix, 
                                self.mapped_parameters.title),}})
                    filename = '%s-%i.%s' % (factor_prefix, dim, factor_format)
                    if folder is not None:
                        filename = os.path.join(folder, filename)
                    s.save(filename)
                    
            if self.axes_manager.signal_dimension == 2:
                axes = self.axes_manager.signal_axes
                axes_dicts=[]
                axes_dicts.append(axes[0].get_axis_dictionary())
                axes_dicts.append(axes[1].get_axis_dictionary())
                axes_dicts[0]['index_in_array'] = 0
                axes_dicts[1]['index_in_array'] = 1
                
                factor_data = factors.reshape(
                    self.axes_manager.signal_shape + [-1,])
                
                for dim,index in zip(comp_ids,range(len(comp_ids))):
                    im = Image({
                                'data' : factor_data[...,index],
                                'axes' : axes_dicts,
                                'mapped_parameters' : {
                                'title' : '%s from %s' % (factor_prefix,
                                    self.mapped_parameters.title),
                                }})
                    filename = '%s-%i.%s' % (factor_prefix, dim, factor_format)
                    if folder is not None:
                        filename = os.path.join(folder, filename)
                    im.save(filename)

    def _export_loadings(self,
                         loadings,
                         folder=None,
                         comp_ids=None,
                         multiple_files=None,
                         loading_prefix=None,
                         loading_format=None,
                         save_figures_format = 'png',
                         comp_label=None,
                         cmap=plt.cm.gray,
                         save_figures = False,
                         same_window=False,
                         calibrate=True,
                         no_nans=True,
                         per_row=3):

        from hyperspy.signals.image import Image
        from hyperspy.signals.spectrum import Spectrum

        if multiple_files is None:
            multiple_files = preferences.MachineLearning.multiple_files
        
        if loading_format is None:
            loading_format = preferences.MachineLearning.\
                export_loadings_default_file_format

        if comp_ids is None:
            comp_ids=range(loadings.shape[0])
        elif not hasattr(comp_ids,'__iter__'):
            comp_ids=range(comp_ids)
        mask=np.zeros(loadings.shape[0],dtype=np.bool)
        for idx in comp_ids:
            mask[idx]=1
        loadings=loadings[mask]

        if save_figures is True:
            plt.ioff()
            sc_plots=self._plot_loadings(loadings, comp_ids=comp_ids, 
                                       calibrate=calibrate,
                                       same_window=same_window, 
                                       comp_label=comp_label,
                                       cmap=cmap, no_nans=no_nans,
                                       per_row=per_row)
            for idx in xrange(len(comp_ids)):
                filename = '%s_%02i.%s'%(loading_prefix, comp_ids[idx],
                                                  save_figures_format)
                if folder is not None:
                    filename = os.path.join(folder, filename)
                ensure_directory(filename)
                sc_plots[idx].savefig(filename, dpi=600)
            plt.ion()
        elif multiple_files is False:
            if self.axes_manager.navigation_dimension==2:
                axes_dicts=[]
                axes=self.axes_manager.navigation_axes
                shape=(axes[1].size,axes[0].size)
                loading_data=loadings.reshape((-1,shape[0],shape[1]))
                axes_dicts.append(axes[0].get_axis_dictionary())
                axes_dicts[0]['index_in_array']=1
                axes_dicts.append(axes[1].get_axis_dictionary())
                axes_dicts[1]['index_in_array']=2
                axes_dicts.append({'name': 'loading_index',
                        'scale': 1.,
                        'offset': 0.,
                        'size': int(loadings.shape[0]),
                        'units': 'factor',
                        'index_in_array': 0, })
                s=Image({'data':loading_data,
                         'axes':axes_dicts,
                         'mapped_parameters':{
                            'title':'%s from %s'%(loading_prefix, 
                                self.mapped_parameters.title),
                            }})
            elif self.axes_manager.navigation_dimension==1:
                cal_axis=self.axes_manager.navigation_axes[0].\
                    get_axis_dictionary()
                cal_axis['index_in_array']=1
                axes=[]
                axes.append({'name': 'loading_index',
                        'scale': 1.,
                        'offset': 0.,
                        'size': int(loadings.shape[0]),
                        'units': 'comp_id',
                        'index_in_array': 0, })
                axes.append(cal_axis)
                s=Image({'data':loadings,
                            'axes':axes,
                            'mapped_parameters':{
                            'title':'%s from %s'%(loading_prefix,
                                self.mapped_parameters.title),}})
            filename = '%ss.%s' % (loading_prefix, loading_format)
            if folder is not None:
                filename = os.path.join(folder, filename)
            s.save(filename)
        else: # Separate files
            if self.axes_manager.navigation_dimension == 1:
                axis_dict = self.axes_manager.navigation_axes[0].\
                    get_axis_dictionary()
                axis_dict['index_in_array']=0
                for dim,index in zip(comp_ids,range(len(comp_ids))):
                    s=Spectrum({'data':loadings[index],
                                'axes': [axis_dict,]})
                    filename = '%s-%i.%s' % (loading_prefix, dim,loading_format)
                    if folder is not None:
                        filename = os.path.join(folder, filename)
                    s.save(filename)
            elif self.axes_manager.navigation_dimension == 2:
                axes_dicts=[]
                axes=self.axes_manager.navigation_axes
                shape=(axes[0].size, axes[1].size)
                loading_data=loadings.reshape((-1,shape[0],shape[1]))
                axes_dicts.append(axes[0].get_axis_dictionary())
                axes_dicts[0]['index_in_array']=0
                axes_dicts.append(axes[1].get_axis_dictionary())
                axes_dicts[1]['index_in_array']=1
                for dim,index in zip(comp_ids,range(len(comp_ids))):
                    s=Image({'data':loading_data[index,...],
                             'axes':axes_dicts,
                             'mapped_parameters':{
                                'title':'%s from %s'%(
                                    loading_prefix, 
                                    self.mapped_parameters.title),
                                }})
                    filename = '%s-%i.%s' % (loading_prefix, dim, loading_format)
                    if folder is not None:
                        filename = os.path.join(folder, filename)
                    s.save(filename)

    def plot_decomposition_factors(self,comp_ids=None, calibrate=True,
                        same_window=None, comp_label='Decomposition factor', 
                        per_row=3):
        """Plot factors from a decomposition

        Parameters
        ----------

        comp_ids : None, int, or list of ints
            if None, returns maps of all components.
            if int, returns maps of components with ids from 0 to given int.
            if list of ints, returns maps of components with ids in given list.

        calibrate : bool
            if True, calibrates plots where calibration is available from
            the axes_manager.  If False, plots are in pixels/channels.

        same_window : bool
            if True, plots each factor to the same window.  They are not scaled.
        
        comp_label : string, the label that is either the plot title (if plotting in
            separate windows) or the label in the legend (if plotting in the 
            same window)

        cmap : The colormap used for the factor image, or for peak 
            characteristics, the colormap used for the scatter plot of
            some peak characteristic.
        
        per_row : int, the number of plots in each row, when the same_window
            parameter is True.
        """
        if same_window is None:
            same_window = preferences.MachineLearning.same_window
        factors=self.learning_results.factors
        if comp_ids is None:
            comp_ids = self.learning_results.output_dimension
            
        return self._plot_factors_or_pchars(factors, 
                                            comp_ids=comp_ids, 
                                            calibrate=calibrate,
                                            same_window=same_window, 
                                            comp_label=comp_label, 
                                            per_row=per_row)

    def plot_bss_factors(self,comp_ids=None, calibrate=True,
                        same_window=None, comp_label='BSS factor',
                        per_row=3):
        """Plot factors from blind source separation results.

        Parameters
        ----------

        comp_ids : None, int, or list of ints
            if None, returns maps of all components.
            if int, returns maps of components with ids from 0 to given int.
            if list of ints, returns maps of components with ids in given list.

        calibrate : bool
            if True, calibrates plots where calibration is available from
            the axes_manager.  If False, plots are in pixels/channels.

        same_window : bool
            if True, plots each factor to the same window.  They are not scaled.
        
        comp_label : string, the label that is either the plot title (if plotting in
            separate windows) or the label in the legend (if plotting in the 
            same window)

        cmap : The colormap used for the factor image, or for peak 
            characteristics, the colormap used for the scatter plot of
            some peak characteristic.
        
        per_row : int, the number of plots in each row, when the same_window
            parameter is True.
        """
        if same_window is None:
            same_window = preferences.MachineLearning.same_window
        factors=self.learning_results.bss_factors
        return self._plot_factors_or_pchars(factors, 
                                            comp_ids=comp_ids, 
                                            calibrate=calibrate,
                                            same_window=same_window, 
                                            comp_label=comp_label, 
                                            per_row=per_row)

    def plot_decomposition_loadings(self, comp_ids=None, calibrate=True,
                       same_window=None, comp_label='Decomposition loading', 
                       with_factors=False, cmap=plt.cm.gray, 
                       no_nans=False,per_row=3):
        """Plot loadings from PCA

        Parameters
        ----------

        comp_ids : None, int, or list of ints
            if None, returns maps of all components.
            if int, returns maps of components with ids from 0 to given int.
            if list of ints, returns maps of components with ids in given list.

        calibrate : bool
            if True, calibrates plots where calibration is available from
            the axes_manager.  If False, plots are in pixels/channels.

        same_window : bool
            if True, plots each factor to the same window.  They are not scaled.
        
        comp_label : string, 
            The label that is either the plot title (if plotting in
            separate windows) or the label in the legend (if plotting in the 
            same window)

        with_factors : bool
            If True, also returns figure(s) with the factors for the
            given comp_ids.

        cmap : matplotlib colormap
            The colormap used for the factor image, or for peak 
            characteristics, the colormap used for the scatter plot of
            some peak characteristic.
        
        no_nans : bool
            If True, removes NaN's from the loading plots.

        per_row : int 
            the number of plots in each row, when the same_window
            parameter is True.
        """
        if same_window is None:
            same_window = preferences.MachineLearning.same_window
        loadings=self.learning_results.loadings.T
        if with_factors:
            factors=self.learning_results.factors
        else:
            factors=None
        
        if comp_ids is None:
            comp_ids = self.learning_results.output_dimension
        return self._plot_loadings(loadings, comp_ids=comp_ids, 
                                 with_factors=with_factors, factors=factors,
                                 same_window=same_window, comp_label=comp_label,
                                 cmap=cmap, no_nans=no_nans,per_row=per_row)

    def plot_bss_loadings(self, comp_ids=None, calibrate=True,
                       same_window=None, comp_label='BSS loading', 
                       with_factors=False, cmap=plt.cm.gray, 
                       no_nans=False,per_row=3):
        """Plot loadings from ICA

        Parameters
        ----------

        comp_ids : None, int, or list of ints
            if None, returns maps of all components.
            if int, returns maps of components with ids from 0 to given int.
            if list of ints, returns maps of components with ids in given list.

        calibrate : bool
            if True, calibrates plots where calibration is available from
            the axes_manager.  If False, plots are in pixels/channels.

        same_window : bool
            if True, plots each factor to the same window.  They are not scaled.
        
        comp_label : string, 
            The label that is either the plot title (if plotting in
            separate windows) or the label in the legend (if plotting in the 
            same window)

        with_factors : bool
            If True, also returns figure(s) with the factors for the
            given comp_ids.

        cmap : matplotlib colormap
            The colormap used for the factor image, or for peak 
            characteristics, the colormap used for the scatter plot of
            some peak characteristic.
        
        no_nans : bool
            If True, removes NaN's from the loading plots.

        per_row : int 
            the number of plots in each row, when the same_window
            parameter is True.
        """
        if same_window is None:
            same_window = preferences.MachineLearning.same_window
        loadings=self.learning_results.bss_loadings.T
        if with_factors:
            factors=self.learning_results.bss_factors
        else: factors=None
        return self._plot_loadings(loadings, comp_ids=comp_ids, 
                                 with_factors=with_factors, factors=factors,
                                 same_window=same_window, comp_label=comp_label,
                                 cmap=cmap, no_nans=no_nans,per_row=per_row)

    def export_decomposition_results(self, comp_ids=None,
                                     folder=None,
                                     calibrate=True,
                                     factor_prefix='factor',
                                     factor_format=None,
                                     loading_prefix='loading',
                                     loading_format=None, 
                                     comp_label=None,
                                     cmap=plt.cm.gray,
                                     same_window=False,
                                     multiple_files=None,
                                     no_nans=True,
                                     per_row=3,
                                     save_figures=False,
                                     save_figures_format ='png'):
        """Export results from a decomposition to any of the supported formats.

        Parameters
        ----------
        comp_ids : None, int, or list of ints
            if None, returns all components/loadings.
            if int, returns components/loadings with ids from 0 to given int.
            if list of ints, returns components/loadings with ids in given list.
        folder : str or None
            The path to the folder where the file will be saved. If `None` the
            current folder is used by default.
        factor_prefix : string
            The prefix that any exported filenames for factors/components 
            begin with
        factor_format : string
            The extension of the format that you wish to save to.
        loading_prefix : string
            The prefix that any exported filenames for factors/components 
            begin with
        loading_format : string
            The extension of the format that you wish to save to.  Determines
            the kind of output.
                - For image formats (tif, png, jpg, etc.), plots are created 
                  using the plotting flags as below, and saved at 600 dpi.
                  One plot per loading is saved.
                - For multidimensional formats (rpl, hdf5), arrays are saved
                  in single files.  All loadings are contained in the one
                  file.
                - For spectral formats (msa), each loading is saved to a
                  separate file.
        multiple_files : Bool
            If True, on exporting a file per factor and per loading will be 
            created. Otherwise only two files will be created, one for the
            factors and another for the loadings. The default value can be
            chosen in the preferences.
        save_figures : Bool
            If True the same figures that are obtained when using the plot 
            methods will be saved with 600 dpi resolution

        Plotting options (for save_figures = True ONLY)
        ----------------------------------------------

        calibrate : bool
            if True, calibrates plots where calibration is available from
            the axes_manager.  If False, plots are in pixels/channels.
        same_window : bool
            if True, plots each factor to the same window.
        comp_label : string, the label that is either the plot title 
            (if plotting in separate windows) or the label in the legend 
            (if plotting in the same window)
        cmap : The colormap used for the factor image, or for peak 
            characteristics, the colormap used for the scatter plot of
            some peak characteristic.
        per_row : int, the number of plots in each row, when the same_window
            parameter is True.
        save_figures_format : str
            The image format extension.
            
        """
        
        factors=self.learning_results.factors
        loadings=self.learning_results.loadings.T
        self._export_factors(factors, folder=folder,comp_ids=comp_ids,
                             calibrate=calibrate, multiple_files=multiple_files,
                             factor_prefix=factor_prefix,
                             factor_format=factor_format,
                             comp_label=comp_label, save_figures = save_figures,
                             cmap=cmap,
                             no_nans=no_nans,
                             same_window=same_window,
                             per_row=per_row,
                             save_figures_format=save_figures_format)
        self._export_loadings(loadings,comp_ids=comp_ids,folder=folder,
                            calibrate=calibrate, multiple_files=multiple_files,
                            loading_prefix=loading_prefix,
                            loading_format=loading_format,
                            comp_label=comp_label,
                            cmap=cmap, save_figures = save_figures,
                            same_window=same_window,
                            no_nans=no_nans,
                            per_row=per_row)

    def export_bss_results(self,
                           comp_ids=None,
                           folder=None,
                           calibrate=True,
                           multiple_files=None,
                           save_figures=False,
                           factor_prefix='bss_factor',
                           factor_format=None,
                           loading_prefix='bss_loading',
                           loading_format=None, 
                           comp_label=None, cmap=plt.cm.gray,
                           same_window=False,
                           no_nans=True,
                           per_row=3,
                           save_figures_format='png'):
        """Export results from ICA to any of the supported formats.

        Parameters
        ----------
        comp_ids : None, int, or list of ints
            if None, returns all components/loadings.
            if int, returns components/loadings with ids from 0 to given int.
            if list of ints, returns components/loadings with ids in given list.
        folder : str or None
            The path to the folder where the file will be saved. If `None` the
            current folder is used by default.
        factor_prefix : string
            The prefix that any exported filenames for factors/components 
            begin with
        factor_format : string
            The extension of the format that you wish to save to.  Determines
            the kind of output.
                - For image formats (tif, png, jpg, etc.), plots are created 
                  using the plotting flags as below, and saved at 600 dpi.
                  One plot per factor is saved.
                - For multidimensional formats (rpl, hdf5), arrays are saved
                  in single files.  All factors are contained in the one
                  file.
                - For spectral formats (msa), each factor is saved to a
                  separate file.
                
        loading_prefix : string
            The prefix that any exported filenames for factors/components 
            begin with
        loading_format : string
            The extension of the format that you wish to save to.
        multiple_files : Bool
            If True, on exporting a file per factor and per loading will be 
            created. Otherwise only two files will be created, one for the
            factors and another for the loadings. The default value can be
            chosen in the preferences.
        save_figures : Bool
            If True the same figures that are obtained when using the plot 
            methods will be saved with 600 dpi resolution

        Plotting options (for save_figures = True ONLY)
        ----------------------------------------------
        calibrate : bool
            if True, calibrates plots where calibration is available from
            the axes_manager.  If False, plots are in pixels/channels.
        same_window : bool
            if True, plots each factor to the same window.
        comp_label : string
            the label that is either the plot title (if plotting in
            separate windows) or the label in the legend (if plotting in the 
            same window)
        cmap : The colormap used for the factor image, or for peak 
            characteristics, the colormap used for the scatter plot of
            some peak characteristic.
        per_row : int, the number of plots in each row, when the same_window
            parameter is True.
        save_figures_format : str
            The image format extension.
            
        """
        
        factors=self.learning_results.bss_factors
        loadings=self.learning_results.bss_loadings.T
        self._export_factors(factors,
                             folder=folder,
                             comp_ids=comp_ids,
                             calibrate=calibrate,
                             multiple_files=multiple_files,
                             factor_prefix=factor_prefix,
                             factor_format=factor_format,
                             comp_label=comp_label,
                             save_figures=save_figures,
                             cmap=cmap,
                             no_nans=no_nans,
                             same_window=same_window,
                             per_row=per_row,
                             save_figures_format=save_figures_format)
                             
        self._export_loadings(loadings,
                              comp_ids=comp_ids,
                              folder=folder,
                              calibrate=calibrate, 
                              multiple_files=multiple_files,
                              loading_prefix=loading_prefix,
                              loading_format=loading_format,
                              comp_label=comp_label,
                              cmap=cmap,
                              save_figures=save_figures,
                              same_window=same_window, 
                              no_nans=no_nans,
                              per_row=per_row,
                              save_figures_format=save_figures_format)

   
#    def sum_in_mask(self, mask):
#        """Returns the result of summing all the spectra in the mask.
#
#        Parameters
#        ----------
#        mask : boolean numpy array
#
#        Returns
#        -------
#        Spectrum
#        """
#        dc = self.data_cube.copy()
#        mask3D = mask.reshape([1,] + list(mask.shape)) * np.ones(dc.shape)
#        dc = (mask3D*dc).sum(1).sum(1) / mask.sum()
#        s = Spectrum()
#        s.data_cube = dc.reshape((-1,1,1))
#        s.get_dimensions_from_cube()
#        utils.copy_energy_calibration(self,s)
#        return s
#
#    def mean(self, axis):
#        """Average the SI over the given axis
#
#        Parameters
#        ----------
#        axis : int
#        """
#        dc = self.data_cube
#        dc = dc.mean(axis)
#        dc = dc.reshape(list(dc.shape) + [1,])
#        self.data_cube = dc
#        self.get_dimensions_from_cube()
#
#    def roll(self, axis = 2, shift = 1):
#        """Roll the SI. see numpy.roll
#
#        Parameters
#        ----------
#        axis : int
#        shift : int
#        """
#        self.data_cube = np.roll(self.data_cube, shift, axis)
#        self._replot()
#

#
#    def get_calibration_from(self, s):
#        """Copy the calibration from another Spectrum instance
#        Parameters
#        ----------
#        s : spectrum instance
#        """
#        utils.copy_energy_calibration(s, self)
#
    def estimate_variance(self, dc = None, gaussian_noise_var = None):
        """Variance estimation supposing Poissonian noise

        Parameters
        ----------
        dc : None or numpy array
            If None the SI is used to estimate its variance. Otherwise, the
            provided array will be used.
        Note
        ----
        The gain_factor and gain_offset from the aquisition parameters are used
        """
        gain_factor = 1
        gain_offset = 0
        correlation_factor = 1
        if not self.mapped_parameters.has_item("Variance_estimation"):
            print("No Variance estimation parameters found in mapped"
                  " parameters. The variance will be estimated supposing "
                  "perfect poissonian noise")
        if self.mapped_parameters.has_item('Variance_estimation.gain_factor'):
            gain_factor = self.mapped_parameters.Variance_estimation.gain_factor
        if self.mapped_parameters.has_item('Variance_estimation.gain_offset'):
            gain_offset = self.mapped_parameters.Variance_estimation.gain_offset
        if self.mapped_parameters.has_item(
            'Variance_estimation.correlation_factor'):
            correlation_factor = \
                self.mapped_parameters.Variance_estimation.correlation_factor
        print "Gain factor = ", gain_factor
        print "Gain offset = ", gain_offset
        print "Correlation factor = ", correlation_factor
        if dc is None:
            dc = self.data
        self.variance = dc * gain_factor + gain_offset
        if self.variance.min() < 0:
            if gain_offset == 0 and gaussian_noise_var is None:
                print "The variance estimation results in negative values"
                print "Maybe the gain_offset is wrong?"
                self.variance = None
                return
            elif gaussian_noise_var is None:
                print "Clipping the variance to the gain_offset value"
                minimum = 0 if gain_offset < 0 else gain_offset
                self.variance = np.clip(self.variance, minimum,
                np.Inf)
            else:
                print "Clipping the variance to the gaussian_noise_var"
                self.variance = np.clip(self.variance, gaussian_noise_var,
                np.Inf)
                
    def get_current_signal(self):
        data = self.data
        self.data = None
        cs = self.deepcopy()
        self.data = data
        del data
        cs.data = self()
        for axis in cs.axes_manager.navigation_axes:
            cs.axes_manager.axes.remove(axis)
            cs.axes_manager.set_signal_dimension()
        cs.axes_manager._set_axes_index_in_array_from_position()
        if cs.tmp_parameters.has_item('filename'):
            basename = cs.tmp_parameters.filename
            ext = cs.tmp_parameters.extension
            cs.tmp_parameters.filename = (basename + '_' +
                    str(self.axes_manager.coordinates) + '.' + ext)
        cs.mapped_parameters.title = (cs.mapped_parameters.title +
                    ' ' + str(self.axes_manager.coordinates))
        return cs
        
    def _get_navigation_signal(self):
        if self.axes_manager.navigation_dimension == 0:
            return None
        elif self.axes_manager.navigation_dimension == 1:
            from hyperspy.signals.spectrum import Spectrum
            s = Spectrum({
                'data' : np.zeros(
                    self.axes_manager.navigation_shape),
                'axes' : self.axes_manager._get_navigation_axes_dicts()})
        elif self.axes_manager.navigation_dimension == 2:
            from hyperspy.signals.image import Image
            s = Image({
                'data' : np.zeros(
                    self.axes_manager.navigation_shape),
                'axes' : self.axes_manager._get_navigation_axes_dicts()})
        else:
            s = Signal({
                'data' : np.zeros(
                    self.axes_manager.navigation_shape),
                'axes' : self.axes_manager._get_navigation_axes_dicts()})
        return s
                
        
    def __iter__(self):
        return self
        
    def next(self):
        self.axes_manager.next()
        return self.get_current_signal()
        
    def __len__(self):
        if self.axes_manager.navigation_size == 0:
            return 1
        else:
            return self.axes_manager.navigation_size

<<<<<<< HEAD
class SpecialSlicers:
    def __init__(self, signal, isNavigation):
=======
#
#    def sum_every_n(self,n):
#        """Bin a line spectrum
#
#        Parameters
#        ----------
#        step : float
#            binning size
#
#        Returns
#        -------
#        Binned line spectrum
#
#        See also
#        --------
#        sum_every
#        """
#        dc = self.data_cube
#        if dc.shape[1] % n != 0:
#            messages.warning_exit(
#            "n is not a divisor of the size of the line spectrum\n"
#            "Try giving a different n or using sum_every instead")
#        size_list = np.zeros((dc.shape[1] / n))
#        size_list[:] = n
#        return self.sum_every(size_list)
#
#    def sum_every(self,size_list):
#        """Sum a line spectrum intervals given in a list and return the
#        resulting SI
#
#        Parameters
#        ----------
#        size_list : list of floats
#            A list of the size of each interval to sum.
#
#        Returns
#        -------
#        SI
#
#        See also
#        --------
#        sum_every_n
#        """
#        dc = self.data_cube
#        dc_shape = self.data_cube.shape
#        if np.sum(size_list) != dc.shape[1]:
#            messages.warning_exit(
#            "The sum of the elements of the size list is not equal to the size"
#            " of the line spectrum")
#        new_dc = np.zeros((dc_shape[0], len(size_list), 1))
#        ch = 0
#        for i in xrange(len(size_list)):
#            new_dc[:,i,0] = dc[:,ch:ch + size_list[i], 0].sum(1)
#            ch += size_list[i]
#        sp = Spectrum()
#        sp.data_cube = new_dc
#        sp.get_dimensions_from_cube()
#        return sp

class SpecialSlicers:
    def __init__(self, obj, isNavigation):
>>>>>>> 5a01c7a5
        self.isNavigation = isNavigation
        self.signal = signal
    def __getitem__(self, slices):
        return self.signal.__getitem__(slices, self.isNavigation)
<|MERGE_RESOLUTION|>--- conflicted
+++ resolved
@@ -1913,72 +1913,8 @@
         else:
             return self.axes_manager.navigation_size
 
-<<<<<<< HEAD
 class SpecialSlicers:
     def __init__(self, signal, isNavigation):
-=======
-#
-#    def sum_every_n(self,n):
-#        """Bin a line spectrum
-#
-#        Parameters
-#        ----------
-#        step : float
-#            binning size
-#
-#        Returns
-#        -------
-#        Binned line spectrum
-#
-#        See also
-#        --------
-#        sum_every
-#        """
-#        dc = self.data_cube
-#        if dc.shape[1] % n != 0:
-#            messages.warning_exit(
-#            "n is not a divisor of the size of the line spectrum\n"
-#            "Try giving a different n or using sum_every instead")
-#        size_list = np.zeros((dc.shape[1] / n))
-#        size_list[:] = n
-#        return self.sum_every(size_list)
-#
-#    def sum_every(self,size_list):
-#        """Sum a line spectrum intervals given in a list and return the
-#        resulting SI
-#
-#        Parameters
-#        ----------
-#        size_list : list of floats
-#            A list of the size of each interval to sum.
-#
-#        Returns
-#        -------
-#        SI
-#
-#        See also
-#        --------
-#        sum_every_n
-#        """
-#        dc = self.data_cube
-#        dc_shape = self.data_cube.shape
-#        if np.sum(size_list) != dc.shape[1]:
-#            messages.warning_exit(
-#            "The sum of the elements of the size list is not equal to the size"
-#            " of the line spectrum")
-#        new_dc = np.zeros((dc_shape[0], len(size_list), 1))
-#        ch = 0
-#        for i in xrange(len(size_list)):
-#            new_dc[:,i,0] = dc[:,ch:ch + size_list[i], 0].sum(1)
-#            ch += size_list[i]
-#        sp = Spectrum()
-#        sp.data_cube = new_dc
-#        sp.get_dimensions_from_cube()
-#        return sp
-
-class SpecialSlicers:
-    def __init__(self, obj, isNavigation):
->>>>>>> 5a01c7a5
         self.isNavigation = isNavigation
         self.signal = signal
     def __getitem__(self, slices):
