# -*- coding: utf-8 -*-
# Copyright 2007-2020 The HyperSpy developers
#
# This file is part of  HyperSpy.
#
#  HyperSpy is free software: you can redistribute it and/or modify
# it under the terms of the GNU General Public License as published by
# the Free Software Foundation, either version 3 of the License, or
# (at your option) any later version.
#
#  HyperSpy is distributed in the hope that it will be useful,
# but WITHOUT ANY WARRANTY; without even the implied warranty of
# MERCHANTABILITY or FITNESS FOR A PARTICULAR PURPOSE.  See the
# GNU General Public License for more details.
#
# You should have received a copy of the GNU General Public License
# along with  HyperSpy.  If not, see <http://www.gnu.org/licenses/>.


import logging

from hyperspy.io_plugins import (msa, digital_micrograph, fei, mrc, ripple,
                                 tiff, semper_unf, blockfile, dens, emd,
                                 protochips, edax, bruker, hspy, image)


<<<<<<< HEAD
io_plugins = [msa, digital_micrograph, fei, mrc, ripple, tiff, 
              semper_unf, blockfile, dens, emd, protochips, edax, bruker]
=======
io_plugins = [msa, digital_micrograph, fei, mrc, ripple, tiff, semper_unf,
              blockfile, dens, emd, protochips, edax, bruker, hspy, emd, image]
>>>>>>> deff3fb0


_logger = logging.getLogger(__name__)


try:
    from hyperspy.io_plugins import netcdf
    io_plugins.append(netcdf)
except ImportError:
    pass
    # NetCDF is obsolete and is only provided for users who have
    # old EELSLab files. Therefore, we silently ignore if missing.

try:
<<<<<<< HEAD
    from hyperspy.io_plugins import hspy
    io_plugins.append(hspy)
    from hyperspy.io_plugins import emd
    io_plugins.append(emd)
    from hyperspy.io_plugins import nexus
    io_plugins.append(nexus)
=======
>>>>>>> deff3fb0
    from hyperspy.io_plugins import usid_hdf5
    io_plugins.append(usid_hdf5)
except ImportError:
    _logger.info('The USID IO plugin is not available because '
                 'the pyUSID Python package is not installed.')

try:
    from hyperspy.io_plugins import mrcz
    io_plugins.append(mrcz)
except ImportError:
    _logger.info('The mrcz IO plugin is not available because '
                 'the mrcz Python package is not installed.')


default_write_ext = set()
for plugin in io_plugins:
    if plugin.writes:
        default_write_ext.add(
            plugin.file_extensions[plugin.default_extension])<|MERGE_RESOLUTION|>--- conflicted
+++ resolved
@@ -21,16 +21,12 @@
 
 from hyperspy.io_plugins import (msa, digital_micrograph, fei, mrc, ripple,
                                  tiff, semper_unf, blockfile, dens, emd,
-                                 protochips, edax, bruker, hspy, image)
+                                 protochips, edax, bruker, hspy, nexus, image)
 
 
-<<<<<<< HEAD
-io_plugins = [msa, digital_micrograph, fei, mrc, ripple, tiff, 
-              semper_unf, blockfile, dens, emd, protochips, edax, bruker]
-=======
 io_plugins = [msa, digital_micrograph, fei, mrc, ripple, tiff, semper_unf,
-              blockfile, dens, emd, protochips, edax, bruker, hspy, emd, image]
->>>>>>> deff3fb0
+              blockfile, dens, emd, protochips, edax, bruker, hspy, nexus,
+              emd, image]
 
 
 _logger = logging.getLogger(__name__)
@@ -44,16 +40,8 @@
     # NetCDF is obsolete and is only provided for users who have
     # old EELSLab files. Therefore, we silently ignore if missing.
 
+
 try:
-<<<<<<< HEAD
-    from hyperspy.io_plugins import hspy
-    io_plugins.append(hspy)
-    from hyperspy.io_plugins import emd
-    io_plugins.append(emd)
-    from hyperspy.io_plugins import nexus
-    io_plugins.append(nexus)
-=======
->>>>>>> deff3fb0
     from hyperspy.io_plugins import usid_hdf5
     io_plugins.append(usid_hdf5)
 except ImportError:
