--- conflicted
+++ resolved
@@ -307,13 +307,8 @@
         if not callable(function):
             raise TypeError("Only callables can be registered")
         if function in self.connected:
-<<<<<<< HEAD
-            raise ValueError("Function %s already connected to this event." %
-                             function)
-=======
             raise ValueError("Function %s already connected to %s." %
                              (function, self))
->>>>>>> 495689b7
         if kwargs == 'auto':
             spec = inspect.getargspec(function)
             if spec.varargs and not spec.keywords:
@@ -359,15 +354,9 @@
         if function in self._connected_all:
             self._connected_all.remove(function)
         elif function in self._connected_some:
-<<<<<<< HEAD
-            kwargs = self._connected_some.pop(function)
-        elif function in self._connected_map:
-            kwargs = self._connected_some.pop(function)
-=======
             self._connected_some.pop(function)
         elif function in self._connected_map:
             self._connected_map.pop(function)
->>>>>>> 495689b7
         else:
             raise ValueError("The %s function is not connected to %s." %
                              (function, self))
