--- conflicted
+++ resolved
@@ -1,319 +1,292 @@
-# -*- coding: utf-8 -*-
-# Copyright © 2007 Francisco Javier de la Peña
-#
-# This file is part of EELSLab.
-#
-# EELSLab is free software; you can redistribute it and/or modify
-# it under the terms of the GNU General Public License as published by
-# the Free Software Foundation; either version 2 of the License, or
-# (at your option) any later version.
-#
-# EELSLab is distributed in the hope that it will be useful,
-# but WITHOUT ANY WARRANTY; without even the implied warranty of
-# MERCHANTABILITY or FITNESS FOR A PARTICULAR PURPOSE.  See the
-# GNU General Public License for more details.
-#
-# You should have received a copy of the GNU General Public License
-# along with EELSLab; if not, write to the Free Software
-# Foundation, Inc., 51 Franklin St, Fifth Floor, Boston, MA  02110-1301  
-# USA
-
-import struct
-import os
-import numpy as np
-
-ser_extensions = ('ser', 'SER')
-emi_extensions = ('emi', 'EMI')
-# Plugin characteristics
-# ----------------------
-format_name = 'FEI TIA'
-description = ''
-full_suport = False
-# Recognised file extension
-file_extensions = ser_extensions + emi_extensions
-default_extension = 0
-# Reading capabilities
-reads_images = True
-reads_spectrum = True
-reads_spectrum_image = True
-# Writing capabilities
-writes_images = False
-writes_spectrum = False
-writes_spectrum_image = False
-# ----------------------
-
-
-data_types = {
-'1' : '<u1',	
-'2' : '<u2',
-'3' : '<u4',	
-'4' : '<i1',	
-'5' : '<i2',	
-'6' : '<i4',	
-'7' : '<f4',	
-'8' : '<f8',
-'9' : '<c8',	
-'10' : '<c16',
-}
-
-def readLELong(file):
-    '''Read 4 bytes as *little endian* integer in file'''
-    read_bytes = file.read(4)
-    return struct.unpack('<L', read_bytes)[0]
-
-def readLEShort(file):
-    '''Read 2 bytes as *little endian* integer in file'''
-    read_bytes = file.read(2)
-    return struct.unpack('<H', read_bytes)[0]
-
-def dimension_array_dtype(n, DescriptionLength, UnitsLength):
-    dt_list = [
-    ("Dim-%s_DimensionSize" % n, ("<u4")),   
-    ("Dim-%s_CalibrationOffset" % n, "<f8"),    
-    ("Dim-%s_CalibrationDelta" % n, "<f8"),        
-    ("Dim-%s_CalibrationElement" % n, "<u4"),
-    ("Dim-%s_DescriptionLength" % n, "<u4"),
-    ("Dim-%s_Description" % n, (str, DescriptionLength)),     
-    ("Dim-%s_UnitsLength" % n, "<u4"),  
-    ("Dim-%s_Units" % n, (str, UnitsLength)),
-    ]
-    return dt_list
-
-def get_number_of_dimensions(file):
-    file.seek(26)
-    number_of_dimensions = readLELong(file)
-    return number_of_dimensions
-    
-def get_total_number_of_elements(file):
-    file.seek(14)
-    number_of_number_of_elements = readLELong(file)
-    return number_of_number_of_elements
-
-def get_lengths(file):
-    file.seek(24,1)
-    description_length = readLELong(file)
-    file.seek(description_length,1)
-    unit_length = readLELong(file)
-    file.seek(unit_length,1)
-    return description_length, unit_length
-    
-def get_header_dtype_list(file):
-    header_list = [
-    ("ByteOrder", ("<u2")),   
-    ("SeriesID", "<u2"),    
-    ("SeriesVersion", "<u2"),        
-    ("DataTypeID", "<u4"),
-    ("TagTypeID", "<u4"),
-    ("TotalNumberElements", "<u4"),     
-    ("ValidNumberElements", "<u4"),  
-    ("OffsetArrayOffset", "<u4"),
-    ("NumberDimensions", "<u4"),
-    ]
-    number_of_dimensions = get_number_of_dimensions(file)
-    total_number_of_elements = get_total_number_of_elements(file)
-    # Go to the beginning of the dimension array section
-    file.seek(30) 
-    for n in range(1, number_of_dimensions + 1):
-        description_length, unit_length = get_lengths(file)
-        header_list += dimension_array_dtype(
-        n, description_length, unit_length)
-    # Here we can check if the OffsetArrayOffset == file.tell()
-    
-    # Read the data offset
-    header_list += [("Data_Offsets", ("<u4", total_number_of_elements)),]
-    header_list += [("Tag_Offsets", ("<u4", total_number_of_elements)),]
-    file.seek(0)
-    return header_list
-    
-    
-def get_data_dtype_list(file, offset, data_type):
-    if data_type == 'SI':
-        file.seek(offset + 20)
-        data_type = readLEShort(file)
-        array_size = readLELong(file)
-        header = [
-        ("CalibrationOffset", ("<f8")),   
-        ("CalibrationDelta", "<f8"),    
-        ("CalibrationElement", "<u4"),        
-        ("DataType", "<u2"),
-        ("ArrayLength", "<u4"),
-        ("Array", (data_types[str(data_type)], array_size)),
-        ]
-    elif data_type == 'Image':  # Untested
-        file.seek(offset + 40)
-        data_type = readLEShort(file)
-        array_size_x = readLELong(file)
-        array_size_y = readLELong(file)
-        array_size = array_size_x * array_size_y
-        header = [
-        ("CalibrationOffsetX", ("<f8")),   
-        ("CalibrationDeltaX", "<f8"),    
-        ("CalibrationElementX", "<u4"),
-        ("CalibrationOffsetY", ("<f8")),   
-        ("CalibrationDeltaY", "<f8"),    
-        ("CalibrationElementY", "<u4"),        
-        ("DataType", "<u2"),
-        ("ArraySizeX", "<u4"),
-        ("ArraySizeY", "<u4"),
-        ("Array", (data_types[str(data_type)], (array_size_x, array_size_y))), 
-        ]
-    return header
-    
-def get_data_tag_dtype_list(data_type_id):
-    # "TagTypeID" = 16706
-    if data_type_id == 16706:
-        header = [
-        ("TagTypeID", ("<u2")),
-        ("Unknown", ("<u2")),  # Not in Boothroyd description. = 0  
-        ("Time", "<u4"),   # The precision is one second...   
-        ("PositionX", "<f8"),        
-        ("PositionY", "<f8"),
-        ]
-    else: # elif data_type_id == ?????
-        header = [
-        ("TagTypeID", ("<u2")),
-        ("Unknown", ("<u2")),  # Not in Boothroyd description. = 0. Not tested.  
-        ("Time", "<u4"),   # The precision is one second...   
-        ]
-    return header
-
-def print_struct_array_values(struct_array):
-    for key in struct_array.dtype.names:
-        if type(struct_array[key]) is not np.ndarray or \
-            np.array(struct_array[key].shape).sum() == 1:
-            print "%s : %s" % (key, struct_array[key])
-        else:
-            print "%s : Array" % key
-            
-def guess_data_type(data_type_id):
-    if data_type_id == 16672:
-        return 'SI'
-    else:
-        # 16722 e.g.
-        return 'Image'
-        
-def emi_reader(filename, dump_xml = False, **kwds):
-    # TODO: recover the tags from the emi file. It is easy: just look for 
-    # <ObjectInfo> and </ObjectInfo>. It is standard xml :)
-    objects = get_xml_info_from_emi(filename)
-    filename = os.path.splitext(filename)[0]
-    if dump_xml is True:
-        i = 1
-        for obj in objects:
-            f = open(filename + '-object-%s.xml' % i, 'w')
-            f.write(obj)
-            f.close()
-            i += 1
-    from glob import glob
-    ser_files = glob(filename + '_*.ser')
-    
-    sers = []
-    for f in ser_files:
-        print "Opening ", f
-        sers.append(ser_reader(f))
-    return sers
-    
-def file_reader(filename, *args, **kwds):
-    ext = os.path.splitext(filename)[1][1:]
-    if ext in ser_extensions:
-        return [ser_reader(filename, *args, **kwds),]
-    elif ext in emi_extensions:
-        return emi_reader(filename, *args, **kwds)
-            
-def load_ser_file(filename, print_info = False):
-    print "Opening the file: ", filename
-    file = open(filename,'rb')
-    header = np.fromfile(file, dtype = np.dtype(get_header_dtype_list(file)), 
-    count = 1)
-    if print_info is True:
-        print "Extracting the information"
-        print "\n"
-        print "Header info:"
-        print "------------"
-        print_struct_array_values(header[0])
-    data_dtype_list = get_data_dtype_list(file, 
-    header['Data_Offsets'].ravel()[0], 
-    guess_data_type(header['DataTypeID']))
-    tag_dtype_list =  get_data_tag_dtype_list(header['TagTypeID'])
-<<<<<<< HEAD
-    file.seek(header['Data_Offsets'].ravel()[0])
-    data = np.fromfile(file, dtype = np.dtype(data_dtype_list + tag_dtype_list), 
-=======
-    file.seek(header['Data_Offsets'][0][0])
-    data = np.fromfile(file, dtype=np.dtype(data_dtype_list + tag_dtype_list), 
->>>>>>> 5ea2d771
-    count = header["TotalNumberElements"])
-    if print_info is True:
-        print "\n"
-        print "Data info:"
-        print "----------"
-        print_struct_array_values(data[0])
-    file.close()
-    return header, data
-    
-def get_xml_info_from_emi(emi_file):
-    f = open(emi_file, 'rb')
-    tx = f.read()
-    f.close()
-    objects = []
-    i_start = 0
-    while i_start != -1:
-        i_start += 1
-        i_start = tx.find('<ObjectInfo>', i_start)
-        i_end =  tx.find('</ObjectInfo>', i_start)
-        objects.append(tx[i_start:i_end + 13]) 
-    return objects[:-1]
-    
-    
-def ser_reader(filename, *args, **kwds):
-    '''Reads the information from the file and returns it in the EELSLab 
-    required format'''
-    
-    header, data = load_ser_file(filename)
-    calibration_dict, acquisition_dict , treatments_dict= {}, {}, {}
-    imported_parameters = {'header' : header, 'data' : data}
-    if guess_data_type(header["DataTypeID"]) == 'SI':
-        axis_names = [None, 'x', 'y', 'z']
-        array_shape = []
-        calibration_dict['energyorigin'] = data['CalibrationOffset'][0]
-        calibration_dict['energyscale'] = data['CalibrationDelta'][0]
-        for i in range(1,header['NumberDimensions'] + 1):
-            calibration_dict['%sorigin' % axis_names[i]] = \
-            header['Dim-%i_CalibrationOffset' % i][0]
-            calibration_dict['%sscale' % axis_names[i]] = \
-            header['Dim-%i_CalibrationDelta' % i][0]
-            calibration_dict['%sunits' % axis_names[i]] = \
-            header['Dim-%i_Units' % i][0]
-            array_shape.append(header['Dim-%i_DimensionSize' % i][0])
-        if len(data['PositionY']) > 1 and \
-        (data['PositionY'][0] == data['PositionY'][1]):
-            # The spatial dimensions are stored in the reversed order
-            # We reverse the shape
-            array_shape.reverse()
-        array_shape.append(data['ArrayLength'][0])
-        # If the acquisition stops before finishing the job, the stored file will 
-        # report the requested size even though no values are recorded. Therefore if
-        # the shapes of the retrieved array does not match that of the data 
-        # dimensions we must fill the rest with zeros
-        if np.cumprod(array_shape)[-1] != np.cumprod(data['Array'].shape)[-1]:
-            dc = np.zeros((array_shape[0] * array_shape[1], array_shape[2]), 
-                          dtype = data['Array'].dtype)
-            dc[:data['Array'].shape[0],...] = data['Array']
-        else:
-            dc = data['Array']
-        calibration_dict['data_cube'] = \
-        dc.reshape(array_shape).swapaxes(0,-1)
-    else:
-        calibration_dict['xdimension'] = data['ArraySizeX'][0]
-        calibration_dict['ydimension'] = data['ArraySizeY'][0]
-        calibration_dict['xscale'] = data['CalibrationDeltaX'][0]
-        calibration_dict['yscale'] = data['CalibrationDeltaY'][0]
-        calibration_dict['xorigin'] = data['CalibrationOffsetX'][0]
-        calibration_dict['yorigin'] = data['CalibrationOffsetY'][0]
-        calibration_dict['data_cube'] = data['Array'].squeeze()[::-1,:].T
-    dictionary = {
-        'data_type' : guess_data_type(header["DataTypeID"]), 
-        'calibration' : calibration_dict, 
-        'acquisition' : acquisition_dict,
-        'imported_parameters' : imported_parameters}
-    return dictionary
+# -*- coding: utf-8 -*-
+# Copyright © 2007 Francisco Javier de la Peña
+#
+# This file is part of EELSLab.
+#
+# EELSLab is free software; you can redistribute it and/or modify
+# it under the terms of the GNU General Public License as published by
+# the Free Software Foundation; either version 2 of the License, or
+# (at your option) any later version.
+#
+# EELSLab is distributed in the hope that it will be useful,
+# but WITHOUT ANY WARRANTY; without even the implied warranty of
+# MERCHANTABILITY or FITNESS FOR A PARTICULAR PURPOSE.  See the
+# GNU General Public License for more details.
+#
+# You should have received a copy of the GNU General Public License
+# along with EELSLab; if not, write to the Free Software
+# Foundation, Inc., 51 Franklin St, Fifth Floor, Boston, MA  02110-1301  
+# USA
+
+import struct
+import os
+import numpy as np
+
+ser_extensions = ('ser', 'SER')
+emi_extensions = ('emi', 'EMI')
+# Plugin characteristics
+# ----------------------
+format_name = 'FEI TIA'
+description = ''
+full_suport = False
+# Recognised file extension
+file_extensions = ser_extensions + emi_extensions
+default_extension = 0
+# Reading capabilities
+reads_images = True
+reads_spectrum = True
+reads_spectrum_image = True
+# Writing capabilities
+writes_images = False
+writes_spectrum = False
+writes_spectrum_image = False
+# ----------------------
+
+
+data_types = {
+'1' : '<u1',	
+'2' : '<u2',
+'3' : '<u4',	
+'4' : '<i1',	
+'5' : '<i2',	
+'6' : '<i4',	
+'7' : '<f4',	
+'8' : '<f8',
+'9' : '<c8',	
+'10' : '<c16',
+}
+
+def readLELong(file):
+    '''Read 4 bytes as *little endian* integer in file'''
+    read_bytes = file.read(4)
+    return struct.unpack('<L', read_bytes)[0]
+
+def readLEShort(file):
+    '''Read 2 bytes as *little endian* integer in file'''
+    read_bytes = file.read(2)
+    return struct.unpack('<H', read_bytes)[0]
+
+def dimension_array_dtype(n, DescriptionLength, UnitsLength):
+    dt_list = [
+    ("Dim-%s_DimensionSize" % n, ("<u4")),   
+    ("Dim-%s_CalibrationOffset" % n, "<f8"),    
+    ("Dim-%s_CalibrationDelta" % n, "<f8"),        
+    ("Dim-%s_CalibrationElement" % n, "<u4"),
+    ("Dim-%s_DescriptionLength" % n, "<u4"),
+    ("Dim-%s_Description" % n, (str, DescriptionLength)),     
+    ("Dim-%s_UnitsLength" % n, "<u4"),  
+    ("Dim-%s_Units" % n, (str, UnitsLength)),
+    ]
+    return dt_list
+
+def get_number_of_dimensions(file):
+    file.seek(26)
+    number_of_dimensions = readLELong(file)
+    return number_of_dimensions
+    
+def get_total_number_of_elements(file):
+    file.seek(14)
+    number_of_number_of_elements = readLELong(file)
+    return number_of_number_of_elements
+
+def get_lengths(file):
+    file.seek(24,1)
+    description_length = readLELong(file)
+    file.seek(description_length,1)
+    unit_length = readLELong(file)
+    file.seek(unit_length,1)
+    return description_length, unit_length
+    
+def get_header_dtype_list(file):
+    header_list = [
+    ("ByteOrder", ("<u2")),   
+    ("SeriesID", "<u2"),    
+    ("SeriesVersion", "<u2"),        
+    ("DataTypeID", "<u4"),
+    ("TagTypeID", "<u4"),
+    ("TotalNumberElements", "<u4"),     
+    ("ValidNumberElements", "<u4"),  
+    ("OffsetArrayOffset", "<u4"),
+    ("NumberDimensions", "<u4"),
+    ]
+    number_of_dimensions = get_number_of_dimensions(file)
+    total_number_of_elements = get_total_number_of_elements(file)
+    # Go to the beginning of the dimension array section
+    file.seek(30) 
+    for n in range(1, number_of_dimensions + 1):
+        description_length, unit_length = get_lengths(file)
+        header_list += dimension_array_dtype(
+        n, description_length, unit_length)
+    # Here we can check if the OffsetArrayOffset == file.tell()
+    
+    # Read the data offset
+    header_list += [("Data_Offsets", ("<u4", total_number_of_elements)),]
+    header_list += [("Tag_Offsets", ("<u4", total_number_of_elements)),]
+    file.seek(0)
+    return header_list
+    
+    
+def get_data_dtype_list(file, offset, data_type):
+    if data_type == 'SI':
+        file.seek(offset + 20)
+        data_type = readLEShort(file)
+        array_size = readLELong(file)
+        header = [
+        ("CalibrationOffset", ("<f8")),   
+        ("CalibrationDelta", "<f8"),    
+        ("CalibrationElement", "<u4"),        
+        ("DataType", "<u2"),
+        ("ArrayLength", "<u4"),
+        ("Array", (data_types[str(data_type)], array_size)),
+        ]
+    elif data_type == 'Image':  # Untested
+        file.seek(offset + 40)
+        data_type = readLEShort(file)
+        array_size_x = readLELong(file)
+        array_size_y = readLELong(file)
+        array_size = array_size_x * array_size_y
+        header = [
+        ("CalibrationOffsetX", ("<f8")),   
+        ("CalibrationDeltaX", "<f8"),    
+        ("CalibrationElementX", "<u4"),
+        ("CalibrationOffsetY", ("<f8")),   
+        ("CalibrationDeltaY", "<f8"),    
+        ("CalibrationElementY", "<u4"),        
+        ("DataType", "<u2"),
+        ("ArraySizeX", "<u4"),
+        ("ArraySizeY", "<u4"),
+        ("Array", (data_types[str(data_type)], (array_size_x, array_size_y))), 
+        ]
+    return header
+    
+def get_data_tag_dtype_list(data_type_id):
+    # "TagTypeID" = 16706
+    if data_type_id == 16706:
+        header = [
+        ("TagTypeID", ("<u2")),
+        ("Unknown", ("<u2")),  # Not in Boothroyd description. = 0  
+        ("Time", "<u4"),   # The precision is one second...   
+        ("PositionX", "<f8"),        
+        ("PositionY", "<f8"),
+        ]
+    else: # elif data_type_id == ?????
+        header = [
+        ("TagTypeID", ("<u2")),
+        ("Unknown", ("<u2")),  # Not in Boothroyd description. = 0. Not tested.  
+        ("Time", "<u4"),   # The precision is one second...   
+        ]
+    return header
+
+def print_struct_array_values(struct_array):
+    for key in struct_array.dtype.names:
+        if type(struct_array[key]) is not np.ndarray or \
+            np.array(struct_array[key].shape).sum() == 1:
+            print "%s : %s" % (key, struct_array[key])
+        else:
+            print "%s : Array" % key
+            
+def guess_data_type(data_type_id):
+    if data_type_id == 16672:
+        return 'SI'
+    else:
+        return 'Image'
+        
+def emi_reader(filename, dump_xml = False, **kwds):
+    # TODO: recover the tags from the emi file. It is easy: just look for 
+    # <ObjectInfo> and </ObjectInfo>. It is standard xml :)
+    objects = get_xml_info_from_emi(filename)
+    filename = os.path.splitext(filename)[0]
+    if dump_xml is True:
+        i = 1
+        for obj in objects:
+            f = open(filename + '-object-%s.xml' % i, 'w')
+            f.write(obj)
+            f.close()
+            i += 1
+    from glob import glob
+    ser_files = glob(filename + '_*.ser')
+    
+    sers = []
+    for f in ser_files:
+        print "Opening ", f
+        sers.append(ser_reader(f))
+    return sers
+    
+def file_reader(filename, *args, **kwds):
+    ext = os.path.splitext(filename)[1][1:]
+    if ext in ser_extensions:
+        return [ser_reader(filename, *args, **kwds),]
+    elif ext in emi_extensions:
+        return emi_reader(filename, *args, **kwds)
+            
+def load_ser_file(filename, print_info = False):
+    print "Opening the file: ", filename
+    file = open(filename,'rb')
+    header = np.fromfile(file, dtype = np.dtype(get_header_dtype_list(file)), 
+    count = 1)
+    if print_info is True:
+        print "Extracting the information"
+        print "\n"
+        print "Header info:"
+        print "------------"
+        print_struct_array_values(header[0])
+    data_dtype_list = get_data_dtype_list(file, header['Data_Offsets'][0][0], 
+    guess_data_type(header['DataTypeID']))
+    tag_dtype_list =  get_data_tag_dtype_list(header['TagTypeID'])
+    file.seek(header['Data_Offsets'][0][0])
+    data = np.fromfile(file, dtype=np.dtype(data_dtype_list + tag_dtype_list), 
+    count = header["TotalNumberElements"])
+    if print_info is True:
+        print "\n"
+        print "Data info:"
+        print "----------"
+        print_struct_array_values(data[0])
+    file.close()
+    return header, data
+    
+def get_xml_info_from_emi(emi_file):
+    f = open(emi_file, 'rb')
+    tx = f.read()
+    f.close()
+    objects = []
+    i_start = 0
+    while i_start != -1:
+        i_start += 1
+        i_start = tx.find('<ObjectInfo>', i_start)
+        i_end =  tx.find('</ObjectInfo>', i_start)
+        objects.append(tx[i_start:i_end + 13]) 
+    return objects[:-1]
+    
+def ser_reader(filename, *args, **kwds):
+    '''Reads the information from the file and returns it in the EELSLab 
+    required format'''
+    # Determine if it is an emi or a ser file.
+    
+    header, data = load_ser_file(filename)
+    calibration_dict, acquisition_dict , treatments_dict= {}, {}, {}
+    axis_names = [None, 'x', 'y', 'z']
+    array_shape = []
+    calibration_dict['energyorigin'] = data['CalibrationOffset'][0]
+    calibration_dict['energyscale'] = data['CalibrationDelta'][0]
+    imported_parameters = {'header' : header, 'data' : data}
+    for i in range(1,header['NumberDimensions'] + 1):
+        calibration_dict['%sorigin' % axis_names[i]] = \
+        header['Dim-%i_CalibrationOffset' % i][0]
+        calibration_dict['%sscale' % axis_names[i]] = \
+        header['Dim-%i_CalibrationDelta' % i][0]
+        calibration_dict['%sunits' % axis_names[i]] = \
+        header['Dim-%i_Units' % i][0]
+        array_shape.append(header['Dim-%i_DimensionSize' % i][0])
+    if data['PositionY'][0] == data['PositionY'][1]:
+        # The spatial dimensions are stored in the reversed order
+        # We reverse the shape
+        array_shape.reverse()
+    array_shape.append(data['ArrayLength'][0])
+    calibration_dict['data_cube'] = \
+    data['Array'].reshape(array_shape).swapaxes(0,-1)
+    dictionary = {
+        'data_type' : guess_data_type(header["DataTypeID"]), 
+        'calibration' : calibration_dict, 
+        'acquisition' : acquisition_dict,
+        'imported_parameters' : imported_parameters}
+    return dictionary