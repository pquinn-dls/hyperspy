
.. _visualization-label:

Visualisation of multi-dimensional data
****************************************

.. navigator_options:

Navigator options of the plot() function
----------------------------------------

With the aim to ease the data analysis of multidimensionnal data, Hyperspy provides
a powerful and flexible :py:meth:`~.signal.Signal.plot` method to visualize 
n-dimensional data. In this chapter, the visualisation of data of 3 or 
more dimensions is exemplified with a image stack and a 4D hyperspectrum
obtained by recording two signals in parallele in a FIB/SEM: the intensity
of the secondary electron emission (SE image) and the X-ray spectrum (EDS map).

The visualisation with :py:meth:`~.signal.Signal.plot` of 1D and 2D signal
is given in :ref:`getting started <getting-help-label>`. The options of
the navigator are shown here.

Stack of images
^^^^^^^^^^^^^^^

Stack of 2D images can be imported as an 3D image and plotted with a slider.

.. code-block:: python

    >>> img = load('image*.tif', stack=True)
    >>> img.plot(navigator="slider")
    
    
.. figure::  images/3D_image.png
   :align:   center
   :width:   500    

   Visualisation of a 3D image with a slider.   
   
Spectrum images
^^^^^^^^^^^^^^

A stack of 2D spectrum images can be imported as a 3D spectrum image and plotted 
with sliders.

.. code-block:: python

    >>> spec = load('spectrum_image*.tif', stack=True)
    >>> spec.plot()
    
    
.. figure::  images/3D_spectrum.png
   :align:   center
   :width:   650    

   Visualisation of a 3D spectrum image with sliders.
   
If the 3D images has the same spatial dimension as the 3D spectrum image,
it can be used as an external signal for the navigator.
   
   
.. code-block:: python

    >>> spec.plot(navigator=img)    
    
.. figure::  images/3D_spectrum_external.png
   :align:   center
   :width:   650    

   Visualisation of a 3D spectrum image. The navigator is an external signal.
   
Stack of spectral images
^^^^^^^^^^^^^^^^^^^^^^^^

The 3D spectrum image can be transformed in a stack of spectral images for 
an alternative display.

.. code-block:: python

    >>> imgSpec = spec.as_image((0, 1))
    >>> imgSpec.plot(navigator='spectrum')
    
    
.. figure::  images/3D_image_spectrum.png
   :align:   center
   :width:   650    

   Visualisation of a stack of 2D spectral images.
   
An external signal (e.g. a spectrum) can be used as a navigator, for example 
the "maximum spectrum" for which each channel is the maximum of all pixels. 

.. code-block:: python

    >>> specMax = spec.max(0).max(0).max(0)
    >>> imgSpec.plot(navigator=specMax)
    
    
.. figure::  images/3D_image_spectrum_external.png
   :align:   center
   :width:   650    

   Visualisation of a stack of 2D spectral images. 
   The navigator is the "maximum spectrum".
   
Lastly, if no navigator is needed, "navigator=None" can be used.

Using Mayavi to visualize 3D data
---------------------------------

Although Hyperspy does not currently support plotting when signal_dimension 
is greater than 2, `Mayavi <http://docs.enthought.com/mayavi/mayavi/>`_ 
can be used for this purpose.

In the following example we also use `scikit-image <http://scikit-image.org/>`_ for noise reduction: 

.. code-block:: python

    >>> #Import packages
    >>> from skimage import filter
    >>> from mayavi import mlab
    >>> #Generate the X-ray intensity map of Nickel L alpha
    >>> NiMap = specImg3Dc.get_intensity_map(['Ni_La'])[0]
    >>> #Reduce the noise
    >>> NiMapDenoise = filter.denoise_tv_chambolle(NiMap.data)
    >>> #Plot isosurfaces
    >>> mlab.contour3d(NiMapDenoise)
    >>> mlab.outline()
        
    
.. figure::  images/mayavi.png
   :align:   center
   :width:   450    

   Visualisation of isosurfaces with mayavi.
   
.. NOTE::

    The sample and the data used in this chapter are described in 
    P. Burdet, `et al.`, Acta Materialia, 61, p. 3090-3098 (2013) (see
    `abstract <http://infoscience.epfl.ch/record/185861/>`_).

Comparing objects
-----------------

Hyperspy provides two functions to compare different objects (spectra, images or
other signals) whatever their dimension. The two functions, 
:py:func:`~.drawing.utils.plot_spectra` and :py:func:`~.drawing.utils.plot_signals`
, are explained and exemplified in this chapter. 

Plotting several spectra
^^^^^^^^^^^^^^^^^^^^^^^^

.. versionadded:: 0.7

<<<<<<< HEAD
:py:func:`~.drawing.utils.plot_spectra` is used to plot several spectra in the
same figure. It supports different styles, the default
being "overlap". The default style is configurable in :ref:`preferences
<configuring-hyperspy-label>`.

In the following example we create a list of 9 single spectra (gaussian
functions with different sigma values) and plot them in the same figure using
:py:func:`~.drawing.utils.plot_spectra`. Note that, in this case, the legend
labels are taken from the indivual spectrum titles. By clicking on the 
legended line, a spectrum can be toggled on and off.

 .. code-block:: python

     >>> s = signals.Spectrum(np.zeros((200)))
     >>> s.axes_manager[0].offset = -10
     >>> s.axes_manager[0].scale = 0.1
     >>> m = create_model(s)
     >>> g = components.Gaussian()
     >>> m.append(g)
     >>> gaussians = []
     >>> labels = []
     >>> 
     >>> for sigma in range(1, 10):
     ...         g.sigma.value = sigma
     ...         gs = m.as_signal()
     ...         gs.mapped_parameters.title = "sigma=%i" % sigma
     ...         gaussians.append(gs)
     ...         
     >>> utils.plot.plot_spectra(gaussians,legend='auto')
     <matplotlib.axes.AxesSubplot object at 0x4c28c90>


.. figure::  images/plot_spectra_overlap.png
  :align:   center
  :width:   500 
  

Another style, "cascade", can be useful when "overlap" results in a plot that
is too cluttered e.g. to visualize 
changes in EELS fine structure over a line scan. The following example 
shows how to plot a cascade style figure from a spectrum, and save it in 
a file:
=======
The function :py:func:`~.drawing.utils.plot_spectra` is used to plot several spectra in the same figure, which
can make it easier to compare them. For example to see changes in EELS fine structure over 
a line scan. 
To plot a cascade style figure from a spectrum, and saving it in a file:
>>>>>>> db31ccd2

.. code-block:: python

    >>> s = signals.Spectrum(np.random.random((6,1000)))
<<<<<<< HEAD
    >>> cascade_plot = utils.plot.plot_spectra(s, style='cascade')
=======
    >>> cascade_plot = utils.plot.plot_spectra(s, padding=1)
>>>>>>> db31ccd2
    >>> cascade_plot.figure.savefig("cascade_plot.png")

.. figure::  images/plot_spectra_cascade.png
  :align:   center
  :width:   500    

The "cascade" `style` has a `padding` option. The default value, 1, keeps the 
individual plots from overlapping. However in most cases a lower 
padding value can be used, to get tighter plots.

Using the color argument one can assign a color to all the spectra, or specific
colors for each spectrum. In the same way, one can also assign the line style
and provide the legend labels:

.. code-block:: python

    >>> color_list = ['red', 'red', 'blue', 'blue', 'red', 'red']
    >>> line_style_list = ['-','--','steps','-.',':','-']
    >>> utils.plot.plot_spectra(s, style='cascade', color=color_list,
    >>> line_style=line_style_list,legend='auto')

.. figure::  images/plot_spectra_color.png
  :align:   center
  :width:   500    

There are also two other styles, "heatmap" and "mosaic":

.. code-block:: python

    >>> utils.plot.plot_spectra(s, style='heatmap')

.. figure::  images/plot_spectra_heatmap.png
  :align:   center
  :width:   500    

.. code-block:: python

    >>> s = signals.Spectrum(np.random.random((2,1000)))
    >>> utils.plot.plot_spectra(s, style='mosaic')
    
.. figure::  images/plot_spectra_mosaic.png
  :align:   center
  :width:   500    

The function returns a matplotlib ax object, which can be used to customize the figure:

.. code-block:: python

    >>> s = signals.Spectrum(np.random.random((6,1000)))
    >>> cascade_plot = utils.plot.plot_spectra(s)
    >>> cascade_plot.set_xlabel("An axis")
    >>> cascade_plot.set_ylabel("Another axis")
    >>> cascade_plot.set_title("A title!")
    >>> plt.draw()

.. figure::  images/plot_spectra_customize.png
  :align:   center
  :width:   500    

Plotting several signals
^^^^^^^^^^^^^^^^^^^^^^^^

.. versionadded:: 0.7
:py:func:`~.drawing.utils.plot_signals` is used to plot several signals at the
same time. By default the navigation position of the signals will be synced, and the 
signals must have the same dimensions. To plot two spectra at the same time: 

.. code-block:: python

    >>> s1 = signals.Spectrum(np.random.random(10,10,100)) 
    >>> s2 = signals.Spectrum(np.random.random(10,10,100)) 
    >>> utils.plot.plot_signals([s1, s2])

.. figure::  images/plot_signals.png
  :align:   center
  :width:   500    

The navigator can be specified by using the navigator argument, where the 
different options are "auto", None, "spectrum", "slider" or Signal.  
For more details about the different navigators, 
see :ref:`navigator_options`.
To specify the navigator:

.. code-block:: python

    >>> s1 = signals.Spectrum(np.random.random(10,10,100)) 
    >>> s2 = signals.Spectrum(np.random.random(10,10,100)) 
    >>> utils.plot.plot_signals([s1, s2], navigator="slider")

.. figure::  images/plot_signals_slider.png
  :align:   center
  :width:   500    

Navigators can also be set differently for different plots using the 
navigator_list argument. Where the navigator_list be the same length
as the number of signals plotted, and only contain valid navigator options.
For example:

.. code-block:: python

    >>> s1 = signals.Spectrum(np.random.random(10,10,100)) 
    >>> s2 = signals.Spectrum(np.random.random(10,10,100)) 
    >>> s3 = signals.Spectrum(np.random.random(10,10)) 
    >>> utils.plot.plot_signals([s1, s2], navigator_list=["slider", s3])

.. figure::  images/plot_signals_navigator_list.png
  :align:   center
  :width:   500    

Several signals can also be plotted without syncing the navigation by using
sync=False. The navigator_list can still be used to specify a navigator for 
each plot:

.. code-block:: python

    >>> s1 = signals.Spectrum(np.random.random(10,10,100)) 
    >>> s2 = signals.Spectrum(np.random.random(10,10,100)) 
    >>> utils.plot.plot_signals([s1, s2], sync=False, navigator_list=["slider", "slider"])

.. figure::  images/plot_signals_sync.png
  :align:   center
  :width:   500    

<|MERGE_RESOLUTION|>--- conflicted
+++ resolved
@@ -153,7 +153,6 @@
 
 .. versionadded:: 0.7
 
-<<<<<<< HEAD
 :py:func:`~.drawing.utils.plot_spectra` is used to plot several spectra in the
 same figure. It supports different styles, the default
 being "overlap". The default style is configurable in :ref:`preferences
@@ -196,21 +195,11 @@
 changes in EELS fine structure over a line scan. The following example 
 shows how to plot a cascade style figure from a spectrum, and save it in 
 a file:
-=======
-The function :py:func:`~.drawing.utils.plot_spectra` is used to plot several spectra in the same figure, which
-can make it easier to compare them. For example to see changes in EELS fine structure over 
-a line scan. 
-To plot a cascade style figure from a spectrum, and saving it in a file:
->>>>>>> db31ccd2
 
 .. code-block:: python
 
     >>> s = signals.Spectrum(np.random.random((6,1000)))
-<<<<<<< HEAD
     >>> cascade_plot = utils.plot.plot_spectra(s, style='cascade')
-=======
-    >>> cascade_plot = utils.plot.plot_spectra(s, padding=1)
->>>>>>> db31ccd2
     >>> cascade_plot.figure.savefig("cascade_plot.png")
 
 .. figure::  images/plot_spectra_cascade.png
