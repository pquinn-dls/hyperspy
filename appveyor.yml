--- conflicted
+++ resolved
@@ -4,59 +4,13 @@
 environment:
 
   global:
-<<<<<<< HEAD
-    TEST_DEPS: "pytest pytest-cov wheel"
-=======
     TEST_DEPS: "pytest pytest-cov pytest-mpl wheel"
-    DEPS: "numpy scipy matplotlib=2.2.3 ipython h5py sympy scikit-learn dill setuptools natsort scikit-image cython ipyparallel dask numexpr sparse numba"
->>>>>>> 1158b95d
+    DEPS: "numpy scipy matplotlib ipython h5py sympy scikit-learn dill setuptools natsort scikit-image cython ipyparallel dask numexpr sparse numba"
     MPLBACKEND: "agg"
 
 
   matrix:
      - PYTHON: "C:\\Miniconda35"
-<<<<<<< HEAD
-       PYTHON_VERSION: "3.5.x"
-       PYTHON_MAJOR: 3
-       PYTHON_ARCH: "32"
-       CONDA_PY: "35"
-       DEPS: "numpy scipy matplotlib>2.2.3 ipython h5py sympy scikit-learn dill setuptools natsort scikit-image cython ipyparallel dask numexpr sparse numba"
-
-     - PYTHON: "C:\\Miniconda35-x64"
-       PYTHON_VERSION: "3.5.x"
-       PYTHON_MAJOR: 3
-       PYTHON_ARCH: "64"
-       CONDA_PY: "35"
-       DEPS: "numpy scipy matplotlib>2.2.3 ipython h5py sympy scikit-learn dill setuptools natsort scikit-image cython ipyparallel dask numexpr sparse numba"
-
-     - PYTHON: "C:\\Miniconda36"
-       PYTHON_VERSION: "3.6.x"
-       PYTHON_MAJOR: 3
-       PYTHON_ARCH: "32"
-       CONDA_PY: "36"
-       DEPS: "numpy scipy matplotlib>2.2.3 ipython h5py sympy scikit-learn dill setuptools natsort scikit-image cython ipyparallel dask numexpr sparse numba"
-
-     - PYTHON: "C:\\Miniconda36-x64"
-       PYTHON_VERSION: "3.6.x"
-       PYTHON_MAJOR: 3
-       PYTHON_ARCH: "64"
-       CONDA_PY: "36"
-       DEPS: "numpy scipy matplotlib>2.2.3 ipython h5py sympy scikit-learn dill setuptools natsort scikit-image cython ipyparallel dask numexpr sparse numba"
-
-     - PYTHON: "C:\\Miniconda37"
-       PYTHON_VERSION: "3.7.x"
-       PYTHON_MAJOR: 3
-       PYTHON_ARCH: "32"
-       CONDA_PY: "37"
-       DEPS: "numpy scipy matplotlib>2.2.3 ipython h5py sympy scikit-learn dill setuptools natsort scikit-image cython ipyparallel dask numexpr sparse numba"
-
-     - PYTHON: "C:\\Miniconda37-x64"
-       PYTHON_VERSION: "3.7.x"
-       PYTHON_MAJOR: 3
-       PYTHON_ARCH: "64"
-       CONDA_PY: "37"
-       DEPS: "numpy scipy matplotlib>2.2.3 ipython h5py sympy scikit-learn dill setuptools natsort scikit-image cython ipyparallel dask numexpr sparse numba"
-=======
        TAG_SCENARIO: true
      - PYTHON: "C:\\Miniconda35-x64"
        TAG_SCENARIO: true
@@ -74,7 +28,6 @@
       - TAG_SCENARIO: true
 
   skip_non_tags: true
->>>>>>> 1158b95d
 
 
 init:
@@ -94,8 +47,7 @@
 
   # Install the dependencies of the project.
   - ps: Add-AppveyorMessage "Installing conda packages..."
-  - "conda install -yq -c conda-forge %TEST_DEPS%"
-  - "conda install -yq -c conda-forge %DEPS%"
+  - "conda install -yq -c conda-forge %DEPS% %TEST_DEPS%"
 
   - ps: Add-AppveyorMessage "Installing hyperspy..."
   - "pip install \"matplotlib>=3.0.0\" & pip install .[dev]"
